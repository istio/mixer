--- conflicted
+++ resolved
@@ -69,7 +69,6 @@
     ],
     verbose = 0,
 )
-<<<<<<< HEAD
 
 load("@org_pubref_rules_protobuf//cpp:rules.bzl", "cc_proto_library")
 
@@ -88,8 +87,6 @@
     name = "status_proto",
     srcs = [ "google/rpc/status.proto" ],
 )
-=======
->>>>>>> d457a91f
 """
 
 new_git_repository(
