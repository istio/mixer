--- conflicted
+++ resolved
@@ -41,12 +41,9 @@
         "@com_github_openzipkin_zipkin_go_opentracing//:go_default_library",
         "@com_github_prometheus_client_golang//prometheus/promhttp:go_default_library",
         "@com_github_spf13_cobra//:go_default_library",
-<<<<<<< HEAD
+        "@io_istio_api//:mixer/v1",
         "@io_k8s_client_go//kubernetes:go_default_library",
         "@io_k8s_client_go//rest:go_default_library",
-=======
-        "@io_istio_api//:mixer/v1",
->>>>>>> 1b1e7205
         "@org_golang_google_grpc//:go_default_library",
         "@org_golang_google_grpc//credentials:go_default_library",
         "@org_golang_google_grpc//grpclog/glogger:go_default_library",
