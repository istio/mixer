--- conflicted
+++ resolved
@@ -53,10 +53,7 @@
     library = ":go_default_library",
     deps = [
         "//adapter:go_default_library",
-<<<<<<< HEAD
-=======
         "//pkg/adapter:go_default_library",
->>>>>>> 35cbd5d5
         "//pkg/template:go_default_library",
         "//template:go_default_library",
     ],
