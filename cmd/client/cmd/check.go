// Copyright 2017 Istio Authors
//
// Licensed under the Apache License, Version 2.0 (the "License");
// you may not use this file except in compliance with the License.
// You may obtain a copy of the License at
//
//     http://www.apache.org/licenses/LICENSE-2.0
//
// Unless required by applicable law or agreed to in writing, software
// distributed under the License is distributed on an "AS IS" BASIS,
// WITHOUT WARRANTIES OR CONDITIONS OF ANY KIND, either express or implied.
// See the License for the specific language governing permissions and
// limitations under the License.

package cmd

import (
	"context"
<<<<<<< HEAD
	"io"
	"time"
=======
>>>>>>> 33faea68

	ot "github.com/opentracing/opentracing-go"
	"github.com/opentracing/opentracing-go/ext"
	"github.com/spf13/cobra"

	"sync"

	mixerpb "istio.io/api/mixer/v1"
	"istio.io/mixer/cmd/shared"
)

func checkCmd(rootArgs *rootArgs, printf, fatalf shared.FormatFn) *cobra.Command {
	return &cobra.Command{
		Use:   "check",
		Short: "Invokes Mixer's Check API to perform precondition checks.",
		Long: "The Check method is used to perform precondition checks. Mixer\n" +
			"expects a set of attributes as input, which it uses, along with\n" +
			"its configuration, to determine which adapters to invoke and with\n" +
			"which parameters in order to perform the precondition check.",

		Run: func(cmd *cobra.Command, args []string) {
			check(rootArgs, printf, fatalf)
		}}
}

func check(rootArgs *rootArgs, printf, fatalf shared.FormatFn) {
	var attrs *mixerpb.Attributes
	var err error

	if attrs, err = parseAttributes(rootArgs); err != nil {
		fatalf("%v", err)
	}

<<<<<<< HEAD
	// TODO: one span for each request - not sure what we can get from the per-stream span.

	t := time.Now()

	var wg sync.WaitGroup
	wg.Add(rootArgs.clients)

	for s := 0; s < rootArgs.clients; s++ {
		go func() {
			sem := make(chan bool, rootArgs.concurrency)

			var cs *clientState
			if cs, err = createAPIClient(rootArgs.mixerAddress, rootArgs.enableTracing); err != nil {
				fatalf("Unable to establish connection to %s", rootArgs.mixerAddress)
			}
			defer deleteAPIClient(cs)
			span, ctx := cs.tracer.StartRootSpan(context.Background(), "mixc Check", ext.SpanKindRPCClient)
			_, ctx = cs.tracer.PropagateSpan(ctx, span)
			// start the stream
			var stream mixerpb.Mixer_CheckClient
			if stream, err = cs.client.Check(ctx); err != nil {
				fatalf("Check RPC failed: %v", err)
			}
			// send requests in background, using the sem channel to limit the concurrency
			// TODO: use a timer, like wrk
			go func() {
				for i := 0; i < rootArgs.repeat; i++ {
					request := mixerpb.CheckRequest{RequestIndex: int64(i), AttributeUpdate: *attrs}

					if err = stream.Send(&request); err != nil {
						fatalf("Failed to send Check RPC: %v", err)
					}
					sem <- true
				}
			}()

			// Read responses.
			for i := 0; i < rootArgs.repeat; i++ {
				var response *mixerpb.CheckResponse
				response, err = stream.Recv()
				if err == io.EOF {
					fatalf("Got no response from Check RPC")
				} else if err != nil {
					fatalf("Failed to receive a response from Check RPC: %v", err)
				}

				<-sem

				// To limit verbosity, only show responses for small repeat counts (otherwise logging slows down the test)
				if rootArgs.repeat < 10 {
					printf("Check RPC returned %s", decodeStatus(response.Result))
					dumpAttributes(printf, fatalf, response.AttributeUpdate)
				}
				// Some progress indication, 100k seems to avoid verbosity.
				if i%100000 == 0 {
					print(".")
				}
			}
			if err = stream.CloseSend(); err != nil {
				fatalf("Failed to close gRPC stream: %v", err)
			}
			span.Finish()
			wg.Done()
		}()
=======
	var cs *clientState
	if cs, err = createAPIClient(rootArgs.mixerAddress, rootArgs.enableTracing); err != nil {
		fatalf("Unable to establish connection to %s", rootArgs.mixerAddress)
	}
	defer deleteAPIClient(cs)

	span, ctx := ot.StartSpanFromContext(context.Background(), "mixc Check", ext.SpanKindRPCClient)
	for i := 0; i < rootArgs.repeat; i++ {
		request := mixerpb.CheckRequest{Attributes: *attrs}
		response, err := cs.client.Check(ctx, &request)

		if err == nil {
			printf("Check RPC completed successfully. Check status was %s", decodeStatus(response.Status))
			dumpAttributes(printf, fatalf, &response.Attributes)
		} else {
			printf("Check RPC failed with: %s", decodeError(err))
		}
>>>>>>> 33faea68
	}
	wg.Wait()
	d := time.Since(t)

	totalRequests := int64(rootArgs.repeat * rootArgs.clients)
	printf("Completed %v in %v, avg:%v\n", totalRequests, d, time.Duration(int64(d)/totalRequests))
}<|MERGE_RESOLUTION|>--- conflicted
+++ resolved
@@ -16,11 +16,7 @@
 
 import (
 	"context"
-<<<<<<< HEAD
-	"io"
 	"time"
-=======
->>>>>>> 33faea68
 
 	ot "github.com/opentracing/opentracing-go"
 	"github.com/opentracing/opentracing-go/ext"
@@ -54,7 +50,6 @@
 		fatalf("%v", err)
 	}
 
-<<<<<<< HEAD
 	// TODO: one span for each request - not sure what we can get from the per-stream span.
 
 	t := time.Now()
@@ -71,73 +66,34 @@
 				fatalf("Unable to establish connection to %s", rootArgs.mixerAddress)
 			}
 			defer deleteAPIClient(cs)
-			span, ctx := cs.tracer.StartRootSpan(context.Background(), "mixc Check", ext.SpanKindRPCClient)
-			_, ctx = cs.tracer.PropagateSpan(ctx, span)
-			// start the stream
-			var stream mixerpb.Mixer_CheckClient
-			if stream, err = cs.client.Check(ctx); err != nil {
-				fatalf("Check RPC failed: %v", err)
-			}
+			span, ctx := ot.StartSpanFromContext(context.Background(), "mixc Check", ext.SpanKindRPCClient)
+
 			// send requests in background, using the sem channel to limit the concurrency
 			// TODO: use a timer, like wrk
 			go func() {
 				for i := 0; i < rootArgs.repeat; i++ {
+					<-sem
 					request := mixerpb.CheckRequest{RequestIndex: int64(i), AttributeUpdate: *attrs}
 
-					if err = stream.Send(&request); err != nil {
+					response, err := cs.client.Check(ctx, &request)
+					if err != nil {
 						fatalf("Failed to send Check RPC: %v", err)
+					}
+					if rootArgs.repeat < 10 {
+						printf("Check RPC returned %s", decodeStatus(response.Result))
+						dumpAttributes(printf, fatalf, response.AttributeUpdate)
+					}
+					// Some progress indication, 100k seems to avoid verbosity.
+					if i%100000 == 0 {
+						print(".")
 					}
 					sem <- true
 				}
 			}()
 
-			// Read responses.
-			for i := 0; i < rootArgs.repeat; i++ {
-				var response *mixerpb.CheckResponse
-				response, err = stream.Recv()
-				if err == io.EOF {
-					fatalf("Got no response from Check RPC")
-				} else if err != nil {
-					fatalf("Failed to receive a response from Check RPC: %v", err)
-				}
-
-				<-sem
-
-				// To limit verbosity, only show responses for small repeat counts (otherwise logging slows down the test)
-				if rootArgs.repeat < 10 {
-					printf("Check RPC returned %s", decodeStatus(response.Result))
-					dumpAttributes(printf, fatalf, response.AttributeUpdate)
-				}
-				// Some progress indication, 100k seems to avoid verbosity.
-				if i%100000 == 0 {
-					print(".")
-				}
-			}
-			if err = stream.CloseSend(); err != nil {
-				fatalf("Failed to close gRPC stream: %v", err)
-			}
 			span.Finish()
 			wg.Done()
 		}()
-=======
-	var cs *clientState
-	if cs, err = createAPIClient(rootArgs.mixerAddress, rootArgs.enableTracing); err != nil {
-		fatalf("Unable to establish connection to %s", rootArgs.mixerAddress)
-	}
-	defer deleteAPIClient(cs)
-
-	span, ctx := ot.StartSpanFromContext(context.Background(), "mixc Check", ext.SpanKindRPCClient)
-	for i := 0; i < rootArgs.repeat; i++ {
-		request := mixerpb.CheckRequest{Attributes: *attrs}
-		response, err := cs.client.Check(ctx, &request)
-
-		if err == nil {
-			printf("Check RPC completed successfully. Check status was %s", decodeStatus(response.Status))
-			dumpAttributes(printf, fatalf, &response.Attributes)
-		} else {
-			printf("Check RPC failed with: %s", decodeError(err))
-		}
->>>>>>> 33faea68
 	}
 	wg.Wait()
 	d := time.Since(t)
