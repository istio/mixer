load("@org_pubref_rules_protobuf//protobuf:rules.bzl", "proto_compile")
load("@org_pubref_rules_protobuf//gogo:rules.bzl", "gogoslick_proto_compile")
load("@io_bazel_rules_go//go:def.bzl", "go_library")

MIXER_DEPS = [
    "@com_github_istio_mixer//pkg/adapter:go_default_library",
    "@io_istio_api//:mixer/v1/template",
    "@io_istio_api//:mixer/v1/config/descriptor",  # keep
]

MIXER_INPUTS = [
    "@io_istio_api//:mixer/v1/template_protos",
    "@io_istio_api//:mixer/v1/config/descriptor_protos",  # keep
]

MIXER_IMPORT_MAP = {
    "mixer/v1/config/descriptor/value_type.proto": "istio.io/api/mixer/v1/config/descriptor",
    "mixer/v1/template/extensions.proto": "istio.io/api/mixer/v1/template",
}

# TODO: develop better approach to import management.
# including the "../.." is an ugly workaround for differing exec ctx for bazel rules
# depending on whether or not we are building within mixer proper or in a third-party repo
# that depends on mixer proper.
MIXER_IMPORTS = [
    "external/io_istio_api",
    "../../external/io_istio_api",
]

# TODO: fill in with complete set of GOGO DEPS and IMPORT MAPPING
GOGO_DEPS = [
    "@com_github_gogo_protobuf//proto:go_default_library",
    "@com_github_gogo_protobuf//gogoproto:go_default_library",
    "@com_github_gogo_protobuf//types:go_default_library",
    "@com_github_gogo_protobuf//sortkeys:go_default_library",
]

GOGO_IMPORT_MAP = {
    "gogoproto/gogo.proto": "github.com/gogo/protobuf/gogoproto",
    "google/protobuf/duration.proto": "github.com/gogo/protobuf/types",
}

# TODO: develop better approach to import management.
# including the "../.." is an ugly workaround for differing exec ctx for bazel rules
# depending on whether or not we are building within mixer proper or in a third-party repo
# that depends on mixer proper.
PROTO_IMPORTS = [
    "external/com_github_google_protobuf/src",
    "../../external/com_github_google_protobuf/src",
]

PROTO_INPUTS = ["@com_github_google_protobuf//:well_known_protos"]

def _gen_template_and_handler(name, importmap = {}):
   m = ""
   for k, v in importmap.items():
      m += " -m %s:%s" % (k, v)

   src_desc = name + "_proto.descriptor_set"
   gen_handler = name + "_handler.gen.go"
   gen_tmpl = name + "_tmpl.proto"

   genrule_args = {
       "name": name + "_handler",
       "srcs": [ src_desc ],
       "outs": [ gen_handler, gen_tmpl ],
       "tools": [ "@com_github_istio_mixer//tools/codegen/cmd/mixgenproc" ],
       "message": "Generating handler code from descriptor",
       "cmd": "$(location @com_github_istio_mixer//tools/codegen/cmd/mixgenproc) "
            + "$(location %s) -o=$(location %s) -t=$(location %s) %s" % (src_desc, gen_handler, gen_tmpl, m)
   }

   native.genrule(**genrule_args)

def mixer_proto_library(
    name,
    protos = [],
    importmap = {},
    imports = [],
    inputs = [],
    deps = [],
    verbose = 0,
    proto_compile_args = {},
    mixer_gen_args = {},
    gogoslick_args = {},
    **kwargs):

   proto_compile_args += {
     "name": name + "_proto",
     "args" : ["--include_imports", "--include_source_info"],
     "protos": protos,
     "importmap": importmap,
     "imports": imports + MIXER_IMPORTS + PROTO_IMPORTS,
     "inputs": inputs + MIXER_INPUTS + PROTO_INPUTS,
     "verbose": verbose,
   }

   # we must run proto compile, as the mixer gen depends on the args
   # for including imports and there isn't a way to pass those args
   # through the gogo_proto_* methods at the moment.
   proto_compile(**proto_compile_args)

   importmap = dict(dict(MIXER_IMPORT_MAP, **GOGO_IMPORT_MAP), **importmap)
   _gen_template_and_handler(name, importmap)

   gogoslick_args += {
      "name": name + "_gogo_proto.pb",
      "protos": [name + "_tmpl.proto"],
      "imports": imports + MIXER_IMPORTS + PROTO_IMPORTS,
      "importmap": dict(dict(MIXER_IMPORT_MAP, **GOGO_IMPORT_MAP), **importmap),
      "inputs": inputs + MIXER_INPUTS + PROTO_INPUTS,
      "verbose": verbose,
   }

   # we run this proto library to get the generated pb.go files to link
   # in with the mixer generated files for a go library
   gogoslick_proto_compile(**gogoslick_args)

   go_library(
<<<<<<< HEAD
      name = name,
      srcs = [name + "_handler.gen.go", name + "_gogo_proto.pb"],
      deps = deps + MIXER_DEPS + GOGO_DEPS)
=======
        name = name,
        srcs = [
            name + "_handler.gen.go",
            name + "_gogo_proto",
        ],
        deps = deps + MIXER_DEPS + GOGO_DEPS,
    )
>>>>>>> 35cbd5d5

###############

def _mixer_supported_template_gen(name, packages, out):
  args = ""
  descriptors = []
  for k1, v in packages.items():
    l = "$(location %s)" % (k1)
    args += " %s:%s " % (l, v)
    descriptors.append(k1)

  native.genrule(
      name = name+"_gen",
      srcs = descriptors,
      outs = [out],
      cmd = "$(location @com_github_istio_mixer//tools/codegen/cmd/mixgenbootstrap) " + args + " -o $(location %s)" % (out),
      tools = ["@com_github_istio_mixer//tools/codegen/cmd/mixgenbootstrap"],
  )

DEPS_FOR_ALL_TMPLS = [
    "@com_github_istio_mixer//pkg/adapter:go_default_library",
    "@com_github_istio_mixer//pkg/attribute:go_default_library",
    "@com_github_istio_mixer//pkg/expr:go_default_library",
    "@com_github_istio_mixer//pkg/template:go_default_library",
    "@com_github_gogo_protobuf//proto:go_default_library",
    "@com_github_golang_glog//:go_default_library",
    "@io_istio_api//:mixer/v1/config/descriptor",  # keep
    "@io_istio_api//:mixer/v1/template",
]

def mixer_supported_template_library(name, packages, deps):
  _mixer_supported_template_gen("mixer_supported_template_file_gen", packages, "template.gen.go")

  go_library(
      name = name,
      srcs = ["template.gen.go"],
      deps = deps + DEPS_FOR_ALL_TMPLS,
  )<|MERGE_RESOLUTION|>--- conflicted
+++ resolved
@@ -104,7 +104,7 @@
    _gen_template_and_handler(name, importmap)
 
    gogoslick_args += {
-      "name": name + "_gogo_proto.pb",
+      "name": name + "_gogo_proto",
       "protos": [name + "_tmpl.proto"],
       "imports": imports + MIXER_IMPORTS + PROTO_IMPORTS,
       "importmap": dict(dict(MIXER_IMPORT_MAP, **GOGO_IMPORT_MAP), **importmap),
@@ -117,11 +117,6 @@
    gogoslick_proto_compile(**gogoslick_args)
 
    go_library(
-<<<<<<< HEAD
-      name = name,
-      srcs = [name + "_handler.gen.go", name + "_gogo_proto.pb"],
-      deps = deps + MIXER_DEPS + GOGO_DEPS)
-=======
         name = name,
         srcs = [
             name + "_handler.gen.go",
@@ -129,7 +124,6 @@
         ],
         deps = deps + MIXER_DEPS + GOGO_DEPS,
     )
->>>>>>> 35cbd5d5
 
 ###############
 
