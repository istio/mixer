## Copyright 2016 Istio Authors
##
## Licensed under the Apache License, Version 2.0 (the "License");
## you may not use this file except in compliance with the License.
## You may obtain a copy of the License at
##
##     http://www.apache.org/licenses/LICENSE-2.0
##
## Unless required by applicable law or agreed to in writing, software
## distributed under the License is distributed on an "AS IS" BASIS,
## WITHOUT WARRANTIES OR CONDITIONS OF ANY KIND, either express or implied.
## See the License for the specific language governing permissions and
## limitations under the License.

SHELL := /bin/bash

build: testdata/kubernetes/config
	@bazel build //...:all

clean:
	@bazel clean

test: testdata/kubernetes/config
	@bazel test //...

lint: build
	@bin/linters.sh

fmt:
	@bin/fmt.sh

coverage:
	@bin/codecov.sh

racetest:
	@bazel test --features=race //...

<<<<<<< HEAD
testdata/kubernetes/config:
	@ln -sf ~/.kube/config testdata/kubernetes/config

.PHONY: build clean test lint fmt coverage racetest
=======
gazelle:
	@bin/gazelle

.PHONY: build clean test lint fmt coverage racetest gazelle
>>>>>>> 571f1901
<|MERGE_RESOLUTION|>--- conflicted
+++ resolved
@@ -35,14 +35,10 @@
 racetest:
 	@bazel test --features=race //...
 
-<<<<<<< HEAD
 testdata/kubernetes/config:
 	@ln -sf ~/.kube/config testdata/kubernetes/config
 
-.PHONY: build clean test lint fmt coverage racetest
-=======
 gazelle:
 	@bin/gazelle
 
-.PHONY: build clean test lint fmt coverage racetest gazelle
->>>>>>> 571f1901
+.PHONY: build clean test lint fmt coverage racetest gazelle