// Copyright 2016 Istio Authors
//
// Licensed under the Apache License, Version 2.0 (the "License");
// you may not use this file except in compliance with the License.
// You may obtain a copy of the License at
//
//     http://www.apache.org/licenses/LICENSE-2.0
//
// Unless required by applicable law or agreed to in writing, software
// distributed under the License is distributed on an "AS IS" BASIS,
// WITHOUT WARRANTIES OR CONDITIONS OF ANY KIND, either express or implied.
// See the License for the specific language governing permissions and
// limitations under the License.

package template

import (
	"encoding/json"
	"fmt"
	"reflect"
	"strings"
	"testing"

	"github.com/ghodss/yaml"
	"github.com/golang/protobuf/proto"
	"github.com/golang/protobuf/ptypes/empty"

	pb "istio.io/api/mixer/v1/config/descriptor"
	"istio.io/mixer/pkg/adapter"
	adpTmpl "istio.io/mixer/pkg/adapter/template"
	"istio.io/mixer/pkg/expr"
	sample_check "istio.io/mixer/template/sample/check"
	sample_quota "istio.io/mixer/template/sample/quota"
	sample_report "istio.io/mixer/template/sample/report"
)

// Does not implement any template interfaces.
type fakeBadHandler struct{}

func (h fakeBadHandler) Close() error { return nil }
func (h fakeBadHandler) Build(proto.Message, adapter.Env) (adapter.Handler, error) {
	return nil, nil
}

type fakeReportHandler struct {
	adapter.Handler
	retProcError  error
	cnfgCallInput interface{}
	procCallInput interface{}
}

func (h *fakeReportHandler) Close() error { return nil }
func (h *fakeReportHandler) HandleSample(instances []*sample_report.Instance) error {
	h.procCallInput = instances
	return h.retProcError
}
<<<<<<< HEAD
func (h *fakeReportHandler) Build(cnfg proto.Message) (adptConfig.Handler, error) { return nil, nil }
func (h *fakeReportHandler) ConfigureSampleHandler(t map[string]*sample_report.Type) error {
=======
func (h *fakeReportHandler) Build(proto.Message, adapter.Env) (adapter.Handler, error) {
	return nil, nil
}
func (h *fakeReportHandler) ConfigureSample(t map[string]*sample_report.Type) error {
>>>>>>> 35b6642b
	h.cnfgCallInput = t
	return nil
}

type fakeCheckHandler struct {
	adapter.Handler
	retProcError  error
	cnfgCallInput interface{}
	procCallInput interface{}
	ret           bool
	retCache      adapter.CacheabilityInfo
}

func (h *fakeCheckHandler) Close() error { return nil }
<<<<<<< HEAD
func (h *fakeCheckHandler) HandleSample(instance []*sample_check.Instance) (bool, adptConfig.CacheabilityInfo, error) {
	h.procCallInput = instance
	return h.ret, h.retCache, h.retProcError
}
func (h *fakeCheckHandler) Build(cnfg proto.Message) (adptConfig.Handler, error) { return nil, nil }
func (h *fakeCheckHandler) ConfigureSampleHandler(t map[string]*sample_check.Type) error {
=======
func (h *fakeCheckHandler) CheckSample(instance []*sample_check.Instance) (bool, adapter.CacheabilityInfo, error) {
	h.procCallInput = instance
	return h.ret, h.retCache, h.retProcError
}
func (h *fakeCheckHandler) Build(proto.Message, adapter.Env) (adapter.Handler, error) {
	return nil, nil
}
func (h *fakeCheckHandler) ConfigureSample(t map[string]*sample_check.Type) error {
>>>>>>> 35b6642b
	h.cnfgCallInput = t
	return nil
}

type fakeQuotaHandler struct {
	adapter.Handler
	retProcError  error
	cnfgCallInput interface{}
	procCallInput interface{}
	retQuotaRes   adapter.QuotaResult
	retCache      adapter.CacheabilityInfo
}

func (h *fakeQuotaHandler) Close() error { return nil }
<<<<<<< HEAD
func (h *fakeQuotaHandler) HandleQuota(instance *sample_quota.Instance, qra adapter.QuotaRequestArgs) (adapter.QuotaResult,
	adptConfig.CacheabilityInfo, error) {
	h.procCallInput = instance
	return h.retQuotaRes, h.retCache, h.retProcError
}
func (h *fakeQuotaHandler) Build(cnfg proto.Message) (adptConfig.Handler, error) { return nil, nil }
func (h *fakeQuotaHandler) ConfigureQuotaHandler(t map[string]*sample_quota.Type) error {
=======
func (h *fakeQuotaHandler) AllocQuota(instance *sample_quota.Instance, qra adapter.QuotaRequestArgs) (adapter.QuotaResult, adapter.CacheabilityInfo, error) {
	h.procCallInput = instance
	return h.retQuotaRes, h.retCache, h.retProcError
}
func (h *fakeQuotaHandler) Build(proto.Message, adapter.Env) (adapter.Handler, error) {
	return nil, nil
}
func (h *fakeQuotaHandler) ConfigureQuota(t map[string]*sample_quota.Type) error {
>>>>>>> 35b6642b
	h.cnfgCallInput = t
	return nil
}

type fakeBag struct{}

func (f fakeBag) Get(name string) (value interface{}, found bool) { return nil, false }
func (f fakeBag) Names() []string                                 { return []string{} }
func (f fakeBag) Done()                                           {}

func TestGeneratedFields(t *testing.T) {
	for _, tst := range []struct {
		tmpl      string
		ctrCfg    proto.Message
		variety   adpTmpl.TemplateVariety
		bldrName  string
		hndlrName string
	}{
		{
			tmpl:      sample_report.TemplateName,
			ctrCfg:    &sample_report.InstanceParam{},
			variety:   adpTmpl.TEMPLATE_VARIETY_REPORT,
			bldrName:  "istio.io/mixer/template/sample/report.SampleHandlerBuilder",
			hndlrName: "istio.io/mixer/template/sample/report.SampleHandler",
		},
		{
			tmpl:      sample_check.TemplateName,
			ctrCfg:    &sample_check.InstanceParam{},
			variety:   adpTmpl.TEMPLATE_VARIETY_CHECK,
			bldrName:  "istio.io/mixer/template/sample/check.SampleHandlerBuilder",
			hndlrName: "istio.io/mixer/template/sample/check.SampleHandler",
		},
		{
			tmpl:      sample_quota.TemplateName,
			ctrCfg:    &sample_quota.InstanceParam{},
			variety:   adpTmpl.TEMPLATE_VARIETY_QUOTA,
			bldrName:  "istio.io/mixer/template/sample/quota.QuotaHandlerBuilder",
			hndlrName: "istio.io/mixer/template/sample/quota.QuotaHandler",
		},
	} {
		t.Run(tst.tmpl, func(t *testing.T) {
			if !reflect.DeepEqual(SupportedTmplInfo[tst.tmpl].CtrCfg, tst.ctrCfg) {
				t.Errorf("SupportedTmplInfo[%s].CtrCfg = %T, want %T", tst.tmpl, SupportedTmplInfo[tst.tmpl].CtrCfg, tst.ctrCfg)
			}
			if SupportedTmplInfo[tst.tmpl].Variety != tst.variety {
				t.Errorf("SupportedTmplInfo[%s].Variety = %v, want %v", tst.tmpl, SupportedTmplInfo[tst.tmpl].Variety, tst.variety)
			}
			if SupportedTmplInfo[tst.tmpl].BldrName != tst.bldrName {
				t.Errorf("SupportedTmplInfo[%s].BldrName = %v, want %v", tst.tmpl, SupportedTmplInfo[tst.tmpl].BldrName, tst.bldrName)
			}
			if SupportedTmplInfo[tst.tmpl].HndlrName != tst.hndlrName {
				t.Errorf("SupportedTmplInfo[%s].HndlrName = %v, want %v", tst.tmpl, SupportedTmplInfo[tst.tmpl].HndlrName, tst.hndlrName)
			}
		})
	}
}

func TestHandlerSupportsTemplate(t *testing.T) {
	for _, tst := range []struct {
		tmpl   string
		hndlr  adapter.Handler
		result bool
	}{
		{
			tmpl:   sample_report.TemplateName,
			hndlr:  fakeBadHandler{},
			result: false,
		},
		{
			tmpl:   sample_report.TemplateName,
			hndlr:  &fakeReportHandler{},
			result: true,
		},
		{
			tmpl:   sample_check.TemplateName,
			hndlr:  fakeBadHandler{},
			result: false,
		},
		{
			tmpl:   sample_check.TemplateName,
			hndlr:  &fakeCheckHandler{},
			result: true,
		},
		{
			tmpl:   sample_quota.TemplateName,
			hndlr:  fakeBadHandler{},
			result: false,
		},
		{
			tmpl:   sample_quota.TemplateName,
			hndlr:  &fakeQuotaHandler{},
			result: true,
		},
	} {
		t.Run(tst.tmpl, func(t *testing.T) {
			c := SupportedTmplInfo[tst.tmpl].HandlerSupportsTemplate(tst.hndlr)
			if c != tst.result {
				t.Errorf("SupportedTmplInfo[%s].HandlerSupportsTemplate(%T) = %t, want %t", tst.tmpl, tst.hndlr, c, tst.result)
			}
		})
	}
}

func TestBuilderSupportsTemplate(t *testing.T) {
	for _, tst := range []struct {
		tmpl      string
		hndlrBldr adapter.HandlerBuilder
		result    bool
	}{
		{
			tmpl:      sample_report.TemplateName,
			hndlrBldr: fakeBadHandler{},
			result:    false,
		},
		{
			tmpl:      sample_report.TemplateName,
			hndlrBldr: &fakeReportHandler{},
			result:    true,
		},
		{
			tmpl:      sample_check.TemplateName,
			hndlrBldr: fakeBadHandler{},
			result:    false,
		},
		{
			tmpl:      sample_check.TemplateName,
			hndlrBldr: &fakeCheckHandler{},
			result:    true,
		},
		{
			tmpl:      sample_quota.TemplateName,
			hndlrBldr: fakeBadHandler{},
			result:    false,
		},
		{
			tmpl:      sample_quota.TemplateName,
			hndlrBldr: &fakeQuotaHandler{},
			result:    true,
		},
	} {
		t.Run(tst.tmpl, func(t *testing.T) {
			c := SupportedTmplInfo[tst.tmpl].SupportsTemplate(tst.hndlrBldr)
			if c != tst.result {
				t.Errorf("SupportedTmplInfo[%s].SupportsTemplate(%T) = %t, want %t", tst.tmpl, tst.hndlrBldr, c, tst.result)
			}
		})
	}
}

type inferTypeTest struct {
	name               string
	ctrCnfg            string
	cstrParam          interface{}
	typeEvalRet        pb.ValueType
	typeEvalError      error
	wantValueType      pb.ValueType
	wantDimensionsType map[string]pb.ValueType
	wantErr            string
	willPanic          bool
}

func TestInferTypeForSampleReport(t *testing.T) {
	for _, tst := range []inferTypeTest{
		{
			name: "SimpleValid",
			ctrCnfg: `
value: response.size
dimensions:
  source: source.ip
  target: source.ip
`,
			cstrParam:          &sample_report.InstanceParam{},
			typeEvalRet:        pb.INT64,
			typeEvalError:      nil,
			wantValueType:      pb.INT64,
			wantDimensionsType: map[string]pb.ValueType{"source": pb.INT64, "target": pb.INT64},
			wantErr:            "",
			willPanic:          false,
		},
		{
			name:      "NotValidInstanceParam",
			ctrCnfg:   ``,
			cstrParam: &empty.Empty{}, // cnstr type mismatch
			wantErr:   "is not of type",
			willPanic: true,
		},
		{
			name: "ErrorFromTypeEvaluator",
			ctrCnfg: `
value: response.size
dimensions:
  source: source.ip
`,
			cstrParam:     &sample_report.InstanceParam{},
			typeEvalError: fmt.Errorf("some expression x.y.z is invalid"),
			wantErr:       "some expression x.y.z is invalid",
		},
	} {
		t.Run(tst.name, func(t *testing.T) {
			cp := tst.cstrParam
			_ = fillProto(tst.ctrCnfg, cp)
			typeEvalFn := func(expr string) (pb.ValueType, error) { return tst.typeEvalRet, tst.typeEvalError }
			defer func() {
				r := recover()
				if tst.willPanic && r == nil {
					t.Errorf("Expected to recover from panic for %s, but recover was nil.", tst.name)
				} else if !tst.willPanic && r != nil {
					t.Errorf("got panic %v, expected success.", r)
				}
			}()
			cv, cerr := SupportedTmplInfo[sample_report.TemplateName].InferType(cp.(proto.Message), typeEvalFn)
			if tst.wantErr == "" {
				if cerr != nil {
					t.Errorf("got err %v\nwant <nil>", cerr)
				}
				if tst.wantValueType != cv.(*sample_report.Type).Value {
					t.Errorf("got inferTypeForSampleReport(\n%s\n).value=%v\nwant %v",
						tst.ctrCnfg, cv.(*sample_report.Type).Value, tst.wantValueType)
				}
				if len(tst.wantDimensionsType) != len(cv.(*sample_report.Type).Dimensions) {
					t.Errorf("got len ( inferTypeForSampleReport(\n%s\n).dimensions) =%v \n want %v",
						tst.ctrCnfg, len(cv.(*sample_report.Type).Dimensions), len(tst.wantDimensionsType))
				}
				for a, b := range tst.wantDimensionsType {
					if cv.(*sample_report.Type).Dimensions[a] != b {
						t.Errorf("got inferTypeForSampleReport(\n%s\n).dimensions[%s] =%v \n want %v",
							tst.ctrCnfg, a, cv.(*sample_report.Type).Dimensions[a], b)
					}
				}
			} else {
				if cerr == nil || !strings.Contains(cerr.Error(), tst.wantErr) {
					t.Errorf("got error %v\nwant %v", cerr, tst.wantErr)
				}
			}
		})
	}
}

func TestInferTypeForSampleCheck(t *testing.T) {
	for _, tst := range []inferTypeTest{
		{
			name: "SimpleValid",
			ctrCnfg: `
check_expression: response.size
`,
			cstrParam:     &sample_check.InstanceParam{},
			typeEvalRet:   pb.STRING,
			typeEvalError: nil,
			wantValueType: pb.STRING,
			wantErr:       "",
			willPanic:     false,
		},
		{
			name:      "NotValidInstanceParam",
			ctrCnfg:   ``,
			cstrParam: &empty.Empty{}, // cnstr type mismatch
			willPanic: true,
		},
	} {
		t.Run(tst.name, func(t *testing.T) {
			cp := tst.cstrParam
			_ = fillProto(tst.ctrCnfg, cp)
			typeEvalFn := func(expr string) (pb.ValueType, error) { return tst.typeEvalRet, tst.typeEvalError }
			defer func() {
				r := recover()
				if tst.willPanic && r == nil {
					t.Errorf("Expected to recover from panic for %s, but recover was nil.", tst.name)
				} else if !tst.willPanic && r != nil {
					t.Errorf("got panic %v, expected success.", r)
				}
			}()
			cv, cerr := SupportedTmplInfo[sample_check.TemplateName].InferType(cp.(proto.Message), typeEvalFn)
			if tst.willPanic {
				t.Error("Should not reach this statement due to panic.")
			}
			if tst.wantErr == "" {
				if cerr != nil {
					t.Errorf("got err %v\nwant <nil>", cerr)
				}
				if tst.wantValueType != cv.(*sample_check.Type).CheckExpression {
					t.Errorf("got inferTypeForSampleCheck(\n%s\n).value=%v\nwant %v", tst.ctrCnfg, cv.(*sample_check.Type).CheckExpression, tst.wantValueType)
				}
			} else {
				if cerr == nil || !strings.Contains(cerr.Error(), tst.wantErr) {
					t.Errorf("got error %v\nwant %v", cerr, tst.wantErr)
				}
			}
		})
	}
}

func TestInferTypeForSampleQuota(t *testing.T) {
	for _, tst := range []inferTypeTest{
		{
			name: "SimpleValid",
			ctrCnfg: `
dimensions:
  source: source.ip
  target: source.ip
  env: target.ip
`,
			cstrParam:          &sample_quota.InstanceParam{},
			typeEvalRet:        pb.STRING,
			typeEvalError:      nil,
			wantValueType:      pb.STRING,
			wantDimensionsType: map[string]pb.ValueType{"source": pb.STRING, "target": pb.STRING, "env": pb.STRING},
			wantErr:            "",
			willPanic:          false,
		},
		{
			name:      "NotValidInstanceParam",
			ctrCnfg:   ``,
			cstrParam: &empty.Empty{}, // cnstr type mismatch
			wantErr:   "is not of type",
			willPanic: true,
		},
		{
			name: "ErrorFromTypeEvaluator",
			ctrCnfg: `
dimensions:
  source: source.ip
`,
			cstrParam:     &sample_quota.InstanceParam{},
			typeEvalError: fmt.Errorf("some expression x.y.z is invalid"),
			wantErr:       "some expression x.y.z is invalid",
		},
	} {
		t.Run(tst.name, func(t *testing.T) {
			cp := tst.cstrParam
			_ = fillProto(tst.ctrCnfg, cp)
			typeEvalFn := func(expr string) (pb.ValueType, error) { return tst.typeEvalRet, tst.typeEvalError }
			defer func() {
				r := recover()
				if tst.willPanic && r == nil {
					t.Errorf("Expected to recover from panic for %s, but recover was nil.", tst.name)
				} else if !tst.willPanic && r != nil {
					t.Errorf("got panic %v, expected success.", r)
				}
			}()
			cv, cerr := SupportedTmplInfo[sample_quota.TemplateName].InferType(cp.(proto.Message), typeEvalFn)
			if tst.wantErr == "" {
				if cerr != nil {
					t.Errorf("got err %v\nwant <nil>", cerr)
				}
				if len(tst.wantDimensionsType) != len(cv.(*sample_quota.Type).Dimensions) {
					t.Errorf("got len ( inferTypeForSampleReport(\n%s\n).dimensions) =%v \n want %v",
						tst.ctrCnfg, len(cv.(*sample_quota.Type).Dimensions), len(tst.wantDimensionsType))
				}
				for a, b := range tst.wantDimensionsType {
					if cv.(*sample_quota.Type).Dimensions[a] != b {
						t.Errorf("got inferTypeForSampleReport(\n%s\n).dimensions[%s] =%v \n want %v",
							tst.ctrCnfg, a, cv.(*sample_quota.Type).Dimensions[a], b)
					}
				}

			} else {
				if cerr == nil || !strings.Contains(cerr.Error(), tst.wantErr) {
					t.Errorf("got error %v\nwant %v", cerr, tst.wantErr)
				}
			}
		})
	}
}

type ConfigureTypeTest struct {
	name     string
	tmpl     string
	types    map[string]proto.Message
	hdlrBldr adapter.HandlerBuilder
	want     interface{}
}

func TestConfigureType(t *testing.T) {
	for _, tst := range []ConfigureTypeTest{
		{
			name:     "SimpleReport",
			tmpl:     sample_report.TemplateName,
			types:    map[string]proto.Message{"foo": &sample_report.Type{}},
			hdlrBldr: &fakeReportHandler{},
			want:     map[string]*sample_report.Type{"foo": {}},
		},
		{
			name:     "SimpleCheck",
			tmpl:     sample_check.TemplateName,
			types:    map[string]proto.Message{"foo": &sample_check.Type{}},
			hdlrBldr: &fakeCheckHandler{},
			want:     map[string]*sample_check.Type{"foo": {}},
		},
		{
			name:     "SimpleQuota",
			tmpl:     sample_quota.TemplateName,
			types:    map[string]proto.Message{"foo": &sample_quota.Type{}},
			hdlrBldr: &fakeQuotaHandler{},
			want:     map[string]*sample_quota.Type{"foo": {}},
		},
	} {
		t.Run(tst.name, func(t *testing.T) {
			hb := &tst.hdlrBldr
			_ = SupportedTmplInfo[tst.tmpl].ConfigureType(tst.types, hb)

			var c interface{}
			if tst.tmpl == sample_report.TemplateName {
				c = tst.hdlrBldr.(*fakeReportHandler).cnfgCallInput
			} else if tst.tmpl == sample_check.TemplateName {
				c = tst.hdlrBldr.(*fakeCheckHandler).cnfgCallInput
			} else if tst.tmpl == sample_quota.TemplateName {
				c = tst.hdlrBldr.(*fakeQuotaHandler).cnfgCallInput
			}
			if !reflect.DeepEqual(c, tst.want) {
				t.Errorf("SupportedTmplInfo[%s].ConfigureType(%v) handler invoked value = %v, want %v", tst.tmpl, tst.types, c, tst.want)
			}
		})
	}
}

type ProcessTest struct {
	name          string
	insts         map[string]proto.Message
	hdlr          adapter.Handler
	wantInstance  interface{}
	wantCache     adapter.CacheabilityInfo // not for report calls
	wantQuotaResp adapter.QuotaResult      // only for quota calls
	wantError     string
}

func TestProcessReport(t *testing.T) {
	for _, tst := range []ProcessTest{
		{
			name: "Simple",
			insts: map[string]proto.Message{
				"foo": &sample_report.InstanceParam{Value: "1", Dimensions: map[string]string{"s": "2"}},
				"bar": &sample_report.InstanceParam{Value: "2", Dimensions: map[string]string{"k": "3"}},
			},
			hdlr: &fakeReportHandler{},
			wantInstance: []*sample_report.Instance{
				{Name: "foo", Value: int64(1), Dimensions: map[string]interface{}{"s": int64(2)}},
				{Name: "bar", Value: int64(2), Dimensions: map[string]interface{}{"k": int64(3)}},
			},
		},
		{
			name: "EvalAllError",
			insts: map[string]proto.Message{
				"foo": &sample_report.InstanceParam{Value: "1", Dimensions: map[string]string{"s": "bad.attributeName"}},
			},
			hdlr:      &fakeReportHandler{},
			wantError: "unresolved attribute bad.attributeName",
		},
		{
			name: "EvalError",
			insts: map[string]proto.Message{
				"foo": &sample_report.InstanceParam{Value: "bad.attributeName", Dimensions: map[string]string{"s": "2"}},
			},
			hdlr:      &fakeReportHandler{},
			wantError: "unresolved attribute bad.attributeName",
		},
		{
			name: "ProcessError",
			insts: map[string]proto.Message{
				"foo": &sample_report.InstanceParam{Value: "1", Dimensions: map[string]string{"s": "2"}},
			},
			hdlr:      &fakeReportHandler{retProcError: fmt.Errorf("error from process method")},
			wantError: "error from process method",
		},
	} {
		t.Run(tst.name, func(t *testing.T) {
			h := &tst.hdlr
			ev, _ := expr.NewCEXLEvaluator(expr.DefaultCacheSize)
			s := SupportedTmplInfo[sample_report.TemplateName].ProcessReport(tst.insts, fakeBag{}, ev, *h)
			v := (*h).(*fakeReportHandler).procCallInput.([]*sample_report.Instance)
			if tst.wantError != "" {
				if !strings.Contains(s.Message, tst.wantError) {
					t.Errorf("SupportedTmplInfo[sample_report.TemplateName].ProcessReport(%v) got error = %s, want %s", tst.insts, s.Message, tst.wantError)
				}
			} else if !cmp(v, tst.wantInstance) {
				t.Errorf("SupportedTmplInfo[sample_report.TemplateName].ProcessReport(%v) handler invoked value = %v, want %v", tst.insts, v, tst.wantInstance)
			}
		})
	}
}

func TestProcessCheck(t *testing.T) {
	for _, tst := range []ProcessTest{
		{
			name: "Simple",
			insts: map[string]proto.Message{
				"foo": &sample_check.InstanceParam{CheckExpression: `"abcd asd"`},
				"bar": &sample_check.InstanceParam{CheckExpression: `"pqrs asd"`},
			},
			hdlr: &fakeCheckHandler{ret: true, retCache: adapter.CacheabilityInfo{ValidUseCount: 111}},
			wantInstance: []*sample_check.Instance{
				{Name: "foo", CheckExpression: "abcd asd"},
				{Name: "bar", CheckExpression: "pqrs asd"},
			},
			wantCache: adapter.CacheabilityInfo{ValidUseCount: 111},
		},
		{
			name: "EvalError",
			insts: map[string]proto.Message{
				"foo": &sample_check.InstanceParam{CheckExpression: `bad.attributeName`},
			},
			hdlr:      &fakeCheckHandler{ret: true},
			wantError: "unresolved attribute bad.attributeName",
		},
		{
			name: "ProcessError",
			insts: map[string]proto.Message{
				"foo": &sample_check.InstanceParam{CheckExpression: `"abcd asd"`},
			},
			hdlr:      &fakeCheckHandler{retProcError: fmt.Errorf("error from process method")},
			wantError: "error from process method",
		},
		{
			name: "ProcRetFalse",
			insts: map[string]proto.Message{
				"foo": &sample_check.InstanceParam{CheckExpression: `"abcd asd"`},
			},
			hdlr:      &fakeCheckHandler{ret: false},
			wantError: " rejected",
		},
	} {
		t.Run(tst.name, func(t *testing.T) {
			h := &tst.hdlr
			ev, _ := expr.NewCEXLEvaluator(expr.DefaultCacheSize)
			s, cInfo := SupportedTmplInfo[sample_check.TemplateName].ProcessCheck(tst.insts, fakeBag{}, ev, *h)

			if tst.wantError != "" {
				if !strings.Contains(s.Message, tst.wantError) {
					t.Errorf("SupportedTmplInfo[sample_check.TemplateName].CheckSample(%v) got error = %s, want %s", tst.insts, s.Message, tst.wantError)
				}
			} else {
				v := (*h).(*fakeCheckHandler).procCallInput
				if !cmp(v, tst.wantInstance) || !reflect.DeepEqual(tst.wantCache, cInfo) {
					t.Errorf("SupportedTmplInfo[sample_check.TemplateName].CheckSample(%v) handler "+
						"invoked value = %v,%v want %v,%v", tst.insts, v, cInfo, tst.wantInstance, tst.wantCache)
				}
			}
		})
	}
}

func TestProcessQuota(t *testing.T) {
	for _, tst := range []ProcessTest{
		{
			name: "Simple",
			insts: map[string]proto.Message{
				"foo": &sample_quota.InstanceParam{Dimensions: map[string]string{"s": "2"}},
			},
			hdlr: &fakeQuotaHandler{retQuotaRes: adapter.QuotaResult{Amount: 100}, retCache: adapter.CacheabilityInfo{ValidUseCount: 111}},

			wantInstance:  &sample_quota.Instance{Name: "foo", Dimensions: map[string]interface{}{"s": int64(2)}},
			wantCache:     adapter.CacheabilityInfo{ValidUseCount: 111},
			wantQuotaResp: adapter.QuotaResult{Amount: 100},
		},
		{
			name: "EvalError",
			insts: map[string]proto.Message{
				"foo": &sample_quota.InstanceParam{Dimensions: map[string]string{"s": "bad.attributeName"}},
			},
			hdlr:      &fakeQuotaHandler{},
			wantError: "unresolved attribute bad.attributeName",
		},
		{
			name: "ProcessError",
			insts: map[string]proto.Message{
				"foo": &sample_quota.InstanceParam{Dimensions: map[string]string{"s": "2"}},
			},
			hdlr:      &fakeQuotaHandler{retProcError: fmt.Errorf("error from process method")},
			wantError: "error from process method",
		},
		{
			name: "AmtZero",
			insts: map[string]proto.Message{
				"foo": &sample_quota.InstanceParam{Dimensions: map[string]string{"s": "2"}},
			},
			hdlr:      &fakeQuotaHandler{retQuotaRes: adapter.QuotaResult{Amount: 0}, retCache: adapter.CacheabilityInfo{ValidUseCount: 111}},
			wantError: "Unable to allocate",
		},
	} {
		t.Run(tst.name, func(t *testing.T) {
			h := &tst.hdlr
			ev, _ := expr.NewCEXLEvaluator(expr.DefaultCacheSize)
			s, cInfo, qr := SupportedTmplInfo[sample_quota.TemplateName].ProcessQuota("foo", tst.insts["foo"], fakeBag{}, ev, *h, adapter.QuotaRequestArgs{})

			if tst.wantError != "" {
				if !strings.Contains(s.Message, tst.wantError) {
					t.Errorf("SupportedTmplInfo[sample_quota.TemplateName].AllocQuota(%v) got error = %s, want %s", tst.insts, s.Message, tst.wantError)
				}
			} else {
				v := (*h).(*fakeQuotaHandler).procCallInput
				if !reflect.DeepEqual(v, tst.wantInstance) || !reflect.DeepEqual(tst.wantCache, cInfo) || !reflect.DeepEqual(tst.wantQuotaResp, qr) {
					t.Errorf("SupportedTmplInfo[sample_quota.TemplateName].AllocQuota(%v) "+
						"handler invoked value = %v,%v,%v  want %v,%v,%v", tst.insts, v, cInfo, qr, tst.wantInstance, tst.wantCache, tst.wantQuotaResp)
				}
			}
		})
	}
}

func cmp(m interface{}, n interface{}) bool {
	a := InterfaceSlice(m)
	b := InterfaceSlice(n)
	if len(a) != len(b) {
		return false
	}

	for _, x1 := range a {
		f := false
		for _, x2 := range b {
			if reflect.DeepEqual(x1, x2) {
				f = true
			}
		}
		if !f {
			return false
		}
	}
	return true
}

func InterfaceSlice(slice interface{}) []interface{} {
	s := reflect.ValueOf(slice)

	ret := make([]interface{}, s.Len())
	for i := 0; i < s.Len(); i++ {
		ret[i] = s.Index(i).Interface()
	}

	return ret
}

func fillProto(cfg string, o interface{}) error {
	//data []byte, m map[string]interface{}, err error
	var m map[string]interface{}
	var data []byte
	var err error

	if err = yaml.Unmarshal([]byte(cfg), &m); err != nil {
		return err
	}

	if data, err = json.Marshal(m); err != nil {
		return err
	}

	err = yaml.Unmarshal(data, o)
	return err
}<|MERGE_RESOLUTION|>--- conflicted
+++ resolved
@@ -54,15 +54,10 @@
 	h.procCallInput = instances
 	return h.retProcError
 }
-<<<<<<< HEAD
-func (h *fakeReportHandler) Build(cnfg proto.Message) (adptConfig.Handler, error) { return nil, nil }
-func (h *fakeReportHandler) ConfigureSampleHandler(t map[string]*sample_report.Type) error {
-=======
 func (h *fakeReportHandler) Build(proto.Message, adapter.Env) (adapter.Handler, error) {
 	return nil, nil
 }
-func (h *fakeReportHandler) ConfigureSample(t map[string]*sample_report.Type) error {
->>>>>>> 35b6642b
+func (h *fakeReportHandler) ConfigureSampleHandler(t map[string]*sample_report.Type) error {
 	h.cnfgCallInput = t
 	return nil
 }
@@ -77,23 +72,14 @@
 }
 
 func (h *fakeCheckHandler) Close() error { return nil }
-<<<<<<< HEAD
-func (h *fakeCheckHandler) HandleSample(instance []*sample_check.Instance) (bool, adptConfig.CacheabilityInfo, error) {
+func (h *fakeCheckHandler) HandleSample(instance []*sample_check.Instance) (bool, adapter.CacheabilityInfo, error) {
 	h.procCallInput = instance
 	return h.ret, h.retCache, h.retProcError
 }
-func (h *fakeCheckHandler) Build(cnfg proto.Message) (adptConfig.Handler, error) { return nil, nil }
-func (h *fakeCheckHandler) ConfigureSampleHandler(t map[string]*sample_check.Type) error {
-=======
-func (h *fakeCheckHandler) CheckSample(instance []*sample_check.Instance) (bool, adapter.CacheabilityInfo, error) {
-	h.procCallInput = instance
-	return h.ret, h.retCache, h.retProcError
-}
 func (h *fakeCheckHandler) Build(proto.Message, adapter.Env) (adapter.Handler, error) {
 	return nil, nil
 }
-func (h *fakeCheckHandler) ConfigureSample(t map[string]*sample_check.Type) error {
->>>>>>> 35b6642b
+func (h *fakeCheckHandler) ConfigureSampleHandler(t map[string]*sample_check.Type) error {
 	h.cnfgCallInput = t
 	return nil
 }
@@ -108,24 +94,14 @@
 }
 
 func (h *fakeQuotaHandler) Close() error { return nil }
-<<<<<<< HEAD
-func (h *fakeQuotaHandler) HandleQuota(instance *sample_quota.Instance, qra adapter.QuotaRequestArgs) (adapter.QuotaResult,
-	adptConfig.CacheabilityInfo, error) {
+func (h *fakeQuotaHandler) HandleQuota(instance *sample_quota.Instance, qra adapter.QuotaRequestArgs) (adapter.QuotaResult, adapter.CacheabilityInfo, error) {
 	h.procCallInput = instance
 	return h.retQuotaRes, h.retCache, h.retProcError
 }
-func (h *fakeQuotaHandler) Build(cnfg proto.Message) (adptConfig.Handler, error) { return nil, nil }
-func (h *fakeQuotaHandler) ConfigureQuotaHandler(t map[string]*sample_quota.Type) error {
-=======
-func (h *fakeQuotaHandler) AllocQuota(instance *sample_quota.Instance, qra adapter.QuotaRequestArgs) (adapter.QuotaResult, adapter.CacheabilityInfo, error) {
-	h.procCallInput = instance
-	return h.retQuotaRes, h.retCache, h.retProcError
-}
 func (h *fakeQuotaHandler) Build(proto.Message, adapter.Env) (adapter.Handler, error) {
 	return nil, nil
 }
-func (h *fakeQuotaHandler) ConfigureQuota(t map[string]*sample_quota.Type) error {
->>>>>>> 35b6642b
+func (h *fakeQuotaHandler) ConfigureQuotaHandler(t map[string]*sample_quota.Type) error {
 	h.cnfgCallInput = t
 	return nil
 }
