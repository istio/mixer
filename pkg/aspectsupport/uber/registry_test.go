--- conflicted
+++ resolved
@@ -37,11 +37,7 @@
 
 type denyAdapter struct{ testAdapter }
 
-<<<<<<< HEAD
-func (denyAdapter) NewDenyChecker(env aspect.Env, cfg proto.Message) (denyChecker.Aspect, error) {
-=======
-func (denyAdapter) NewAspect(env aspect.Env, cfg aspect.Config) (denyChecker.Aspect, error) {
->>>>>>> 00eb0720
+func (denyAdapter) NewDenyChecker(env aspect.Env, cfg aspect.Config) (denyChecker.Aspect, error) {
 	return nil, fmt.Errorf("not implemented")
 }
 
@@ -65,11 +61,7 @@
 
 type listAdapter struct{ testAdapter }
 
-<<<<<<< HEAD
-func (listAdapter) NewListChecker(env aspect.Env, cfg proto.Message) (listChecker.Aspect, error) {
-=======
-func (listAdapter) NewAspect(env aspect.Env, cfg aspect.Config) (listChecker.Aspect, error) {
->>>>>>> 00eb0720
+func (listAdapter) NewListChecker(env aspect.Env, cfg aspect.Config) (listChecker.Aspect, error) {
 	return nil, fmt.Errorf("not implemented")
 }
 
@@ -93,11 +85,7 @@
 
 type loggerAdapter struct{ testAdapter }
 
-<<<<<<< HEAD
-func (loggerAdapter) NewLogger(env aspect.Env, cfg proto.Message) (al.Aspect, error) {
-=======
-func (loggerAdapter) NewAspect(env aspect.Env, cfg aspect.Config) (al.Aspect, error) {
->>>>>>> 00eb0720
+func (loggerAdapter) NewLogger(env aspect.Env, cfg aspect.Config) (al.Aspect, error) {
 	return nil, fmt.Errorf("not implemented")
 }
 
@@ -121,11 +109,7 @@
 
 type quotaAdapter struct{ testAdapter }
 
-<<<<<<< HEAD
-func (quotaAdapter) NewQuota(env aspect.Env, cfg proto.Message) (quota.Aspect, error) {
-=======
-func (quotaAdapter) NewAspect(env aspect.Env, cfg aspect.Config) (quota.Aspect, error) {
->>>>>>> 00eb0720
+func (quotaAdapter) NewQuota(env aspect.Env, cfg aspect.Config) (quota.Aspect, error) {
 	return nil, fmt.Errorf("not implemented")
 }
 
