// Copyright 2017 Google Inc.
//
// Licensed under the Apache License, Version 2.0 (the "License");
// you may not use this file except in compliance with the License.
// You may obtain a copy of the License at
//
//     http://www.apache.org/licenses/LICENSE-2.0
//
// Unless required by applicable law or agreed to in writing, software
// distributed under the License is distributed on an "AS IS" BASIS,
// WITHOUT WARRANTIES OR CONDITIONS OF ANY KIND, either express or implied.
// See the License for the specific language governing permissions and
// limitations under the License.

package logger

import (
	"errors"
	"reflect"
	"testing"
	"time"

	"github.com/golang/protobuf/proto"
	"github.com/golang/protobuf/ptypes/empty"
	"github.com/golang/protobuf/ptypes/struct"
	"istio.io/mixer/pkg/aspect"
	"istio.io/mixer/pkg/aspect/logger"
	"istio.io/mixer/pkg/aspectsupport"
	"istio.io/mixer/pkg/aspectsupport/logger/config"
	"istio.io/mixer/pkg/attribute"
	"istio.io/mixer/pkg/expr"

	configpb "istio.io/api/mixer/v1/config"
	dpb "istio.io/api/mixer/v1/config/descriptor"
)

func TestNewManager(t *testing.T) {
	m := NewManager()
	if m.Kind() != "istio/logger" {
		t.Error("Wrong kind of adapter")
	}
}

func TestManager_NewLogger(t *testing.T) {
	tl := &testLogger{}

	defaultExec := &executor{
		logName:      "istio_log",
		timestampFmt: time.RFC3339,
		aspect:       tl,
		inputs:       map[string]string{},
		descriptors:  []dpb.LogEntryDescriptor{},
	}

	overrideExec := &executor{
		logName:      "istio_log",
		timestampFmt: "2006-Jan-02",
		aspect:       tl,
		inputs:       map[string]string{},
		descriptors:  []dpb.LogEntryDescriptor{},
	}

	overrideStruct := newStruct(structMap{"timestamp_format": newStringVal("2006-Jan-02")})

	newAspectShouldSucceed := []aspectTestCase{
		{"empty", &config.Params{}, newStruct(nil), defaultExec},
		{"nil", &config.Params{}, nil, defaultExec},
		{"override", &config.Params{}, overrideStruct, overrideExec},
	}

	m := NewManager()

	for _, v := range newAspectShouldSucceed {
		c := aspectsupport.CombinedConfig{
			Adapter: &configpb.Adapter{},
			Aspect:  &configpb.Aspect{Params: v.params, Inputs: map[string]string{}},
		}
		asp, err := m.NewAspect(&c, tl, testEnv{})
		if err != nil {
			t.Errorf("NewAspect(): should not have received error for %s (%v)", v.name, err)
		}
		got := asp.(*executor)
		got.defaultTimeFn = nil // ignore time fns in equality comp
		if !reflect.DeepEqual(got, v.want) {
			t.Errorf("NewAspect() => %v (%T), want %v (%T)", got, got, v.want, v.want)
		}
	}
}

func TestManager_NewLoggerFailures(t *testing.T) {

	defaultCfg := &aspectsupport.CombinedConfig{
		Adapter: &configpb.Adapter{},
		Aspect:  &configpb.Aspect{},
	}

	var generic aspect.Adapter
	errLogger := &testLogger{defaultCfg: &structpb.Struct{}, errOnNewAspect: true}

	failureCases := []struct {
		cfg   *aspectsupport.CombinedConfig
		adptr aspect.Adapter
	}{
		{defaultCfg, generic},
		{defaultCfg, errLogger},
	}

	m := NewManager()
	for _, v := range failureCases {
		if _, err := m.NewAspect(v.cfg, v.adptr, testEnv{}); err == nil {
			t.Errorf("NewAspect(): expected error for bad adapter (%T)", v.adptr)
		}
	}
}

func TestExecutor_Execute(t *testing.T) {
	testTime, _ := time.Parse("2006-Jan-02", "2011-Aug-14")
	noPayloadDesc := dpb.LogEntryDescriptor{
		Name:       "test",
		Attributes: []string{"attr"},
	}
	payloadDesc := dpb.LogEntryDescriptor{
		Name:             "test",
		Attributes:       []string{"attr", "payload"},
		PayloadAttribute: "payload",
	}
	jsonPayloadDesc := dpb.LogEntryDescriptor{
		Name:             "test",
		Attributes:       []string{"key"},
		PayloadAttribute: "payload",
		PayloadFormat:    dpb.LogEntryDescriptor_JSON,
	}
	withInputsDesc := dpb.LogEntryDescriptor{
		Name:             "test",
		Attributes:       []string{"key"},
		PayloadAttribute: "attr",
	}

	noDescriptorExec := &executor{"istio_log", []dpb.LogEntryDescriptor{}, map[string]string{}, "severity", "ts", "", nil, time.Now}
	noPayloadExec := &executor{"istio_log", []dpb.LogEntryDescriptor{noPayloadDesc}, map[string]string{"attr": "val"}, "severity", "ts", "", nil, time.Now}
	payloadExec := &executor{"istio_log", []dpb.LogEntryDescriptor{payloadDesc}, map[string]string{"attr": "val"}, "severity", "ts", "", nil, time.Now}
	jsonPayloadExec := &executor{"istio_log", []dpb.LogEntryDescriptor{jsonPayloadDesc}, map[string]string{"attr": "val"}, "severity", "ts", "", nil, time.Now}
	withInputsExec := &executor{"istio_log", []dpb.LogEntryDescriptor{withInputsDesc}, map[string]string{"attr": "val"}, "severity", "ts", "", nil, time.Now}
	withTimestampFormatExec := &executor{
		"istio_log",
		[]dpb.LogEntryDescriptor{noPayloadDesc},
		map[string]string{"attr": "val"},
		"severity",
		"ts",
		"2006-Jan-02",
		nil,
		time.Now,
	}

	jsonBag := &testBag{strs: map[string]string{"key": "value", "payload": `{"obj":{"val":54},"question":true}`}}
	tsBag := &testBag{times: map[string]time.Time{"ts": testTime}}

	structPayload := map[string]interface{}{"obj": map[string]interface{}{"val": float64(54)}, "question": true}

	defaultEntry := newEntry("istio_log", map[string]interface{}{"attr": "val"}, "", logger.Default, "", nil)
	infoEntry := newEntry("istio_log", map[string]interface{}{"attr": "val"}, "", logger.Info, "", nil)
	textPayloadEntry := newEntry("istio_log", map[string]interface{}{"attr": "val"}, "", logger.Default, "test", nil)
	jsonPayloadEntry := newEntry("istio_log", map[string]interface{}{"key": "value"}, "", logger.Default, "", structPayload)
	inputsEntry := newEntry("istio_log", map[string]interface{}{"key": "value"}, "", logger.Default, "val", nil)
	timeEntry := newEntry("istio_log", map[string]interface{}{"attr": "val"}, "2011-Aug-14", logger.Default, "", nil)

	executeShouldSucceed := []executeTestCase{
		{"no descriptors", noDescriptorExec, &testBag{}, &testEvaluator{}, nil},
		{"no payload", noPayloadExec, &testBag{strs: map[string]string{"key": "value"}}, &testEvaluator{}, []logger.Entry{defaultEntry}},
		{"severity", noPayloadExec, &testBag{strs: map[string]string{"key": "value", "severity": "info"}}, &testEvaluator{}, []logger.Entry{infoEntry}},
		{"bad severity", noPayloadExec, &testBag{strs: map[string]string{"key": "value", "severity": "500"}}, &testEvaluator{}, []logger.Entry{defaultEntry}},
		{"payload not found", payloadExec, &testBag{strs: map[string]string{"key": "value"}}, &testEvaluator{}, []logger.Entry{defaultEntry}},
		{"with payload", payloadExec, &testBag{strs: map[string]string{"key": "value", "payload": "test"}}, &testEvaluator{}, []logger.Entry{textPayloadEntry}},
		{"with json payload", jsonPayloadExec, jsonBag, &testEvaluator{}, []logger.Entry{jsonPayloadEntry}},
		{"with payload from inputs", withInputsExec, &testBag{strs: map[string]string{"key": "value"}}, &testEvaluator{}, []logger.Entry{inputsEntry}},
		{"with non-default time", payloadExec, &testBag{times: map[string]time.Time{"ts": time.Now()}}, &testEvaluator{}, []logger.Entry{defaultEntry}},
		{"with non-default time and format", withTimestampFormatExec, tsBag, &testEvaluator{}, []logger.Entry{timeEntry}},
		{"with inputs", withInputsExec, &testBag{strs: map[string]string{"key": "value", "payload": "test"}}, &testEvaluator{}, []logger.Entry{inputsEntry}},
	}

	for _, v := range executeShouldSucceed {
		l := &testLogger{}
		v.exec.aspect = l

		if _, err := v.exec.Execute(v.bag, v.mapper); err != nil {
			t.Errorf("Execute(): should not have received error for %s (%v)", v.name, err)
		}
		if l.entryCount != len(v.wantEntries) {
			t.Errorf("Execute(): got %d entries, wanted %d for %s", l.entryCount, len(v.wantEntries), v.name)
		}
		if !reflect.DeepEqual(l.entries, v.wantEntries) {
			t.Errorf("Execute(): got %v, wanted %v for %s", l.entries, v.wantEntries, v.name)
		}
	}
}

func TestExecutor_ExecuteFailures(t *testing.T) {

	desc := dpb.LogEntryDescriptor{
		Name:       "test",
		Attributes: []string{"key"},
	}
	jsonPayloadDesc := dpb.LogEntryDescriptor{
		Name:             "test",
		Attributes:       []string{"key"},
		PayloadAttribute: "payload",
		PayloadFormat:    dpb.LogEntryDescriptor_JSON,
	}

	errorExec := &executor{"istio_log", []dpb.LogEntryDescriptor{desc}, map[string]string{}, "severity", "ts", "", &testLogger{errOnLog: true}, time.Now}
	jsonErrorExec := &executor{"istio_log", []dpb.LogEntryDescriptor{jsonPayloadDesc}, map[string]string{"attr": "val"}, "severity", "ts", "", nil, time.Now}

	jsonPayloadBag := &testBag{strs: map[string]string{"key": "value", "payload": `{"obj":{"val":54},"question":`}}

	executeShouldFail := []executeTestCase{
		{"log failure", errorExec, &testBag{strs: map[string]string{"key": "value"}}, &testEvaluator{}, []logger.Entry{}},
		{"json payload failure", jsonErrorExec, jsonPayloadBag, &testEvaluator{}, []logger.Entry{}},
	}

	for _, v := range executeShouldFail {
		if _, err := v.exec.Execute(v.bag, v.mapper); err == nil {
			t.Errorf("Execute(): should have received error for %s", v.name)
		}
	}
}

func TestManager_DefaultConfig(t *testing.T) {
	m := NewManager()
	got := m.DefaultConfig()
	want := &config.Params{LogName: "istio_log", TimestampFormat: time.RFC3339}
	if !proto.Equal(got, want) {
		t.Errorf("DefaultConfig(): got %v, wanted %v", got, want)
	}
}

func TestManager_ValidateConfig(t *testing.T) {
	m := NewManager()
	if err := m.ValidateConfig(&empty.Empty{}); err != nil {
		t.Errorf("ValidateConfig(): unexpected error: %v", err)
	}
}

type (
	structMap      map[string]*structpb.Value
	aspectTestCase struct {
		name       string
		defaultCfg aspect.Config
		params     *structpb.Struct
		want       *executor
	}
	executeTestCase struct {
		name        string
		exec        *executor
		bag         attribute.Bag
		mapper      expr.Evaluator
		wantEntries []logger.Entry
	}
	testLogger struct {
		logger.Adapter
		logger.Aspect

		defaultCfg     aspect.Config
		entryCount     int
		entries        []logger.Entry
		errOnNewAspect bool
		errOnLog       bool
	}
	testEvaluator struct {
		expr.Evaluator
	}
	testBag struct {
		attribute.Bag

		strs  map[string]string
		times map[string]time.Time
	}
	testEnv struct {
		aspect.Env
	}
)

<<<<<<< HEAD
func (t *testLogger) NewLogger(e aspect.Env, m proto.Message) (logger.Aspect, error) {
=======
func (t *testLogger) NewAspect(e aspect.Env, m aspect.Config) (logger.Aspect, error) {
>>>>>>> 00eb0720
	if t.errOnNewAspect {
		return nil, errors.New("new aspect error")
	}
	return t, nil
}
func (t *testLogger) DefaultConfig() aspect.Config { return t.defaultCfg }
func (t *testLogger) Log(l []logger.Entry) error {
	if t.errOnLog {
		return errors.New("log error")
	}
	t.entryCount++
	t.entries = append(t.entries, l...)
	return nil
}
func (t *testLogger) Close() error { return nil }

func (t *testEvaluator) Eval(e string, bag attribute.Bag) (interface{}, error) {
	return e, nil
}

func (t *testBag) String(name string) (string, bool) {
	v, found := t.strs[name]
	return v, found
}

func (t *testBag) Time(name string) (time.Time, bool) {
	v, found := t.times[name]
	return v, found
}

func (t *testBag) Int64(name string) (int64, bool)     { return 0, false }
func (t *testBag) Float64(name string) (float64, bool) { return 0, false }
func (t *testBag) Bool(name string) (bool, bool)       { return false, false }
func (t *testBag) Bytes(name string) ([]byte, bool)    { return []byte{}, false }

func newStringVal(s string) *structpb.Value {
	return &structpb.Value{Kind: &structpb.Value_StringValue{StringValue: s}}
}

func newStruct(fields map[string]*structpb.Value) *structpb.Struct {
	return &structpb.Struct{Fields: fields}
}

func newEntry(n string, l map[string]interface{}, ts string, s logger.Severity, tp string, sp map[string]interface{}) logger.Entry {
	return logger.Entry{
		LogName:       n,
		Labels:        l,
		Timestamp:     ts,
		Severity:      s,
		TextPayload:   tp,
		StructPayload: sp,
	}
}<|MERGE_RESOLUTION|>--- conflicted
+++ resolved
@@ -279,11 +279,7 @@
 	}
 )
 
-<<<<<<< HEAD
-func (t *testLogger) NewLogger(e aspect.Env, m proto.Message) (logger.Aspect, error) {
-=======
-func (t *testLogger) NewAspect(e aspect.Env, m aspect.Config) (logger.Aspect, error) {
->>>>>>> 00eb0720
+func (t *testLogger) NewLogger(e aspect.Env, m aspect.Config) (logger.Aspect, error) {
 	if t.errOnNewAspect {
 		return nil, errors.New("new aspect error")
 	}
