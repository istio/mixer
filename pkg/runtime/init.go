// Copyright 2017 Istio Authors
//
// Licensed under the Apache License, Version 2.0 (the "License");
// you may not use this file except in compliance with the License.
// You may obtain a copy of the License at
//
//     http://www.apache.org/licenses/LICENSE-2.0
//
// Unless required by applicable law or agreed to in writing, software
// distributed under the License is distributed on an "AS IS" BASIS,
// WITHOUT WARRANTIES OR CONDITIONS OF ANY KIND, either express or implied.
// See the License for the specific language governing permissions and
// limitations under the License.

package runtime

import (
	"context"

	"github.com/gogo/protobuf/proto"
	"github.com/golang/glog"

	"istio.io/mixer/pkg/adapter"
	cpb "istio.io/mixer/pkg/config/proto"
	"istio.io/mixer/pkg/config/store"
	"istio.io/mixer/pkg/expr"
	"istio.io/mixer/pkg/pool"
	"istio.io/mixer/pkg/template"
)

// This file contains code to create new objects that are
// of package wide interest.

// New creates a new runtime Dispatcher
// Create a new controller and a dispatcher.
// Returns a ready to use dispatcher.
func New(eval expr.Evaluator, gp *pool.GoroutinePool, handlerPool *pool.GoroutinePool,
	identityAttribute string, defaultConfigNamespace string,
	s store.Store2, adapterInfo map[string]*adapter.Info,
	templateInfo map[string]template.Info) (Dispatcher, error) {
	// controller will set Resolver before the dispatcher is used.
	d := newDispatcher(eval, nil, gp)
	err := startController(s, adapterInfo, templateInfo, eval, d,
		identityAttribute, defaultConfigNamespace, handlerPool)

	return d, err
}

// startWatch registers with store, initiates a watch, and returns the current config state.
func startWatch(s store.Store2, adapterInfo map[string]*adapter.Info,
	templateInfo map[string]template.Info) (map[store.Key]*store.Resource, <-chan store.Event, error) {
	ctx := context.Background()
	kindMap := KindMap(adapterInfo, templateInfo)
	if err := s.Init(ctx, kindMap); err != nil {
		return nil, nil, err
	}
	// create channel before listing.
	watchChan, err := s.Watch(ctx)
	if err != nil {
		return nil, nil, err
	}
	return s.List(), watchChan, nil
}

<<<<<<< HEAD
// KindMap generates a map from object kind to its proto message.
func KindMap(adapterInfo map[string]*adapter.BuilderInfo,
=======
// kindMap generates a map from object kind to its proto message.
func kindMap(adapterInfo map[string]*adapter.Info,
>>>>>>> 3dac4065
	templateInfo map[string]template.Info) map[string]proto.Message {
	kindMap := make(map[string]proto.Message)
	// typed instances
	for kind, info := range templateInfo {
		kindMap[kind] = info.CtrCfg
		glog.Infof("template Kind: %s, %v", kind, info.CtrCfg)
	}
	// typed handlers
	for kind, info := range adapterInfo {
		kindMap[kind] = info.DefaultConfig
		glog.Infof("adapter Kind: %s, %v", kind, info.DefaultConfig)
	}
	kindMap[RulesKind] = &cpb.Rule{}
	glog.Infof("template Kind: %s", RulesKind)
	kindMap[AttributeManifestKind] = &cpb.AttributeManifest{}
	glog.Infof("template Kind: %s", AttributeManifestKind)

	return kindMap
}

// startController creates a controller from the given params.
func startController(s store.Store2, adapterInfo map[string]*adapter.Info,
	templateInfo map[string]template.Info, eval expr.Evaluator,
	dispatcher ResolverChangeListener,
	identityAttribute string, defaultConfigNamespace string, handlerPool *pool.GoroutinePool) error {

	data, watchChan, err := startWatch(s, adapterInfo, templateInfo)
	if err != nil {
		return err
	}

	c := &Controller{
		adapterInfo:            adapterInfo,
		templateInfo:           templateInfo,
		eval:                   eval,
		configState:            data,
		dispatcher:             dispatcher,
		resolver:               &resolver{}, // get an empty resolver
		identityAttribute:      identityAttribute,
		defaultConfigNamespace: defaultConfigNamespace,
		handlerGoRoutinePool:   handlerPool,
		table:                  make(map[string]*HandlerEntry),
		createHandlerFactory:   newHandlerFactory,
	}

	c.publishSnapShot()
	glog.Infof("Config controller has started with %d config elements", len(c.configState))
	go watchChanges(watchChan, c.applyEvents)
	return nil
}<|MERGE_RESOLUTION|>--- conflicted
+++ resolved
@@ -62,13 +62,8 @@
 	return s.List(), watchChan, nil
 }
 
-<<<<<<< HEAD
 // KindMap generates a map from object kind to its proto message.
-func KindMap(adapterInfo map[string]*adapter.BuilderInfo,
-=======
-// kindMap generates a map from object kind to its proto message.
-func kindMap(adapterInfo map[string]*adapter.Info,
->>>>>>> 3dac4065
+func KindMap(adapterInfo map[string]*adapter.Info,
 	templateInfo map[string]template.Info) map[string]proto.Message {
 	kindMap := make(map[string]proto.Message)
 	// typed instances
