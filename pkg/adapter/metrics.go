--- conflicted
+++ resolved
@@ -80,25 +80,8 @@
 	MetricsBuilder interface {
 		Builder
 
-<<<<<<< HEAD
-		// NewMetrics returns a new instance of the Metrics aspect.
-		NewMetrics(env Env, config AspectConfig, metrics []MetricDefinition) (MetricsAspect, error)
-	}
-
-	// MetricDefinition provides the basic description of a metric schema
-	// for which metrics adapters will be sent Values at runtime.
-	MetricDefinition struct {
-		// Name is the canonical name of the metric.
-		Name string
-		// Kind provides type information about the metric.
-		Kind Kind
-		// Labels are the names of keys for dimensional data that will
-		// generated at runtime and passed along with metric values.
-		Labels []string
-=======
 		// NewMetricsAspect returns a new instance of the Metrics aspect.
 		NewMetricsAspect(env Env, config AspectConfig, metrics []MetricDefinition) (MetricsAspect, error)
->>>>>>> 008d996b
 	}
 
 	// MetricDefinition provides the basic description of a metric schema
