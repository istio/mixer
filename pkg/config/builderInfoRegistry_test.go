--- conflicted
+++ resolved
@@ -47,15 +47,10 @@
 
 type fakeHandlerBuilder struct{}
 
-<<<<<<< HEAD
 func (fakeHandlerBuilder) ConfigureSampleHandler(map[string]*sample_report.Type) error { return nil }
-func (fakeHandlerBuilder) Build(proto.Message) (config.Handler, error)                 { return fakeHandler{}, nil }
-=======
-func (fakeHandlerBuilder) ConfigureSample(map[string]*sample_report.Type) error { return nil }
 func (fakeHandlerBuilder) Build(proto.Message, adapter.Env) (adapter.Handler, error) {
 	return fakeHandler{}, nil
 }
->>>>>>> 35b6642b
 
 type fakeHandler struct{}
 
