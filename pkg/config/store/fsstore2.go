--- conflicted
+++ resolved
@@ -22,11 +22,7 @@
 	"io/ioutil"
 	"os"
 	"path/filepath"
-<<<<<<< HEAD
-=======
 	"reflect"
-	"sync"
->>>>>>> 4235a86c
 	"time"
 
 	"github.com/ghodss/yaml"
@@ -40,30 +36,15 @@
 	".yml":  true,
 }
 
-<<<<<<< HEAD
-type resourceMeta struct {
-	Name      string `json:"name"`
-	Namespace string `json:"namespace"`
-}
-
-=======
->>>>>>> 4235a86c
 // resource is almost identical to crd/resource.go. This is defined here
 // separately because:
 // - no dependencies on actual k8s libraries
 // - sha1 hash field, required for fsstore to check updates
 type resource struct {
-<<<<<<< HEAD
-	Kind       string                 `json:"kind"`
-	APIVersion string                 `json:"apiVersion"`
-	Metadata   resourceMeta           `json:"metadata"`
-	Spec       map[string]interface{} `json:"spec"`
-=======
 	Kind       string
 	APIVersion string `json:"apiVersion"`
 	Metadata   ResourceMeta
 	Spec       map[string]interface{}
->>>>>>> 4235a86c
 	sha        [sha1.Size]byte
 }
 
@@ -77,17 +58,7 @@
 	root          string
 	kinds         map[string]bool
 	checkDuration time.Duration
-<<<<<<< HEAD
 	shas          map[Key][sha1.Size]byte
-=======
-
-	watchMutex sync.RWMutex
-	watchCtx   context.Context
-	watchCh    chan BackendEvent
-
-	mu   sync.RWMutex
-	data map[Key]*resource
->>>>>>> 4235a86c
 }
 
 var _ Store2Backend = &fsStore2{}
@@ -200,24 +171,8 @@
 	if len(updated) == 0 && len(removed) == 0 {
 		return
 	}
-<<<<<<< HEAD
 	for _, k := range updated {
-		s.Put(k, newData[k].Spec)
-=======
-	s.data = newData
-	s.watchMutex.RLock()
-	defer s.watchMutex.RUnlock()
-	if s.watchCtx == nil || s.watchCtx.Err() != nil {
-		return
-	}
-	evs := make([]BackendEvent, 0, len(updated)+len(removed))
-	for _, key := range updated {
-		br := &BackEndResource{
-			Metadata: s.data[key].Metadata,
-			Spec:     s.data[key].Spec,
-		}
-		evs = append(evs, BackendEvent{Key: key, Type: Update, Value: br})
->>>>>>> 4235a86c
+		s.Put(k, &BackEndResource{Metadata: newData[k].Metadata, Spec: newData[k].Spec})
 	}
 	for k := range removed {
 		s.Delete(k)
@@ -228,7 +183,7 @@
 func NewFsStore2(root string) Store2Backend {
 	return &fsStore2{
 		// Not using createMemstore to avoid access of MemstoreWriter for fsstore2.
-		memstore:      memstore{data: map[Key]map[string]interface{}{}},
+		memstore:      memstore{data: map[Key]*BackEndResource{}},
 		root:          root,
 		kinds:         map[string]bool{},
 		checkDuration: defaultDuration,
@@ -255,45 +210,4 @@
 		}
 	}()
 	return nil
-<<<<<<< HEAD
-=======
-}
-
-// Watch implements Store2Backend interface.
-func (s *fsStore2) Watch(ctx context.Context) (<-chan BackendEvent, error) {
-	ch := make(chan BackendEvent)
-	s.watchMutex.Lock()
-	s.watchCtx = ctx
-	s.watchCh = ch
-	s.watchMutex.Unlock()
-	return ch, nil
-}
-
-// Get implements Store2Backend interface.
-func (s *fsStore2) Get(key Key) (*BackEndResource, error) {
-	s.mu.RLock()
-	defer s.mu.RUnlock()
-	r, ok := s.data[key]
-	if !ok {
-		return nil, ErrNotFound
-	}
-	return &BackEndResource{
-		Metadata: r.Metadata,
-		Spec:     r.Spec,
-	}, nil
-}
-
-// List implements Store2Backend interface.
-func (s *fsStore2) List() map[Key]*BackEndResource {
-	s.mu.RLock()
-	result := make(map[Key]*BackEndResource, len(s.data))
-	for k, r := range s.data {
-		result[k] = &BackEndResource{
-			Metadata: r.Metadata,
-			Spec:     r.Spec,
-		}
-	}
-	s.mu.RUnlock()
-	return result
->>>>>>> 4235a86c
 }