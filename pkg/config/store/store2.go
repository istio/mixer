--- conflicted
+++ resolved
@@ -226,7 +226,6 @@
 		return nil, fmt.Errorf("invalid config URL %s %v", configURL, err)
 	}
 
-<<<<<<< HEAD
 	var b Store2Backend
 	switch u.Scheme {
 	case FSUrl:
@@ -239,26 +238,10 @@
 			if err != nil {
 				return nil, err
 			}
-=======
-	s2 := &store2{}
-	if u.Scheme == FSUrl {
-		s2.backend = NewFsStore2(u.Path)
-		return s2, nil
-	}
-	if builder, ok := r.builders[u.Scheme]; ok {
-		s2.backend, err = builder(u)
-		if err != nil {
-			return nil, fmt.Errorf("unable to get config store: %v", err)
->>>>>>> 4235a86c
-		}
-		return s2, nil
-	}
-<<<<<<< HEAD
+		}
+	}
 	if b != nil {
 		return &store2{backend: b}, nil
 	}
 	return nil, fmt.Errorf("unknown config URL %s %v", configURL, u)
-=======
-	return nil, fmt.Errorf("unknown config URL scheme %s", u.Scheme)
->>>>>>> 4235a86c
 }