// Copyright 2017 Istio Authors
//
// Licensed under the Apache License, Version 2.0 (the "License");
// you may not use this file except in compliance with the License.
// You may obtain a copy of the License at
//
//     http://www.apache.org/licenses/LICENSE-2.0
//
// Unless required by applicable law or agreed to in writing, software
// distributed under the License is distributed on an "AS IS" BASIS,
// WITHOUT WARRANTIES OR CONDITIONS OF ANY KIND, either express or implied.
// See the License for the specific language governing permissions and
// limitations under the License.

// Package crd provides the store interface to config resources stored as
// kubernetes custom resource definitions (CRDs).
package crd

import (
	"context"
	"fmt"
	"time"

	"github.com/golang/glog"
	metav1 "k8s.io/apimachinery/pkg/apis/meta/v1"
	"k8s.io/apimachinery/pkg/runtime"
	"k8s.io/apimachinery/pkg/runtime/schema"
	"k8s.io/apimachinery/pkg/runtime/serializer"
	"k8s.io/client-go/discovery"
	"k8s.io/client-go/rest"
	"k8s.io/client-go/tools/cache"

	"istio.io/mixer/pkg/config/store"
)

const (
	// API group / version for istio config.
	apiGroup        = "config.istio.io"
	apiVersion      = "v1alpha2"
	apiGroupVersion = apiGroup + "/" + apiVersion
)

const (
	// defaultResyncPeriod is the resync period for the k8s cache.
	// TODO: allow customization.
	defaultResyncPeriod = time.Minute

	// initWaiterInterval is the interval to check if the initial data is ready
	// in the cache.
	initWaiterInterval = time.Millisecond

	// crdRetryTimeout is the default timeout duration to retry initialization
	// of the caches when some CRDs are missing. The timeout can be customized
	// through "retry-timeout" query parameter in the config URL,
	// like k8s://?retry-timeout=1m
	crdRetryTimeout = time.Second * 30
)

type listerWatcherBuilderInterface interface {
	build(res metav1.APIResource) cache.ListerWatcher
}

<<<<<<< HEAD
func waitForSynced(ctx context.Context, informers map[string]cache.SharedInformer) <-chan struct{} {
	out := make(chan struct{})
	go func() {
		tick := time.NewTicker(time.Millisecond)
	loop:
		for len(informers) > 0 {
			select {
			case <-ctx.Done():
				break loop
			case <-tick.C:
				synced := make([]string, 0, len(informers))
				for k, i := range informers {
					if i.HasSynced() {
						synced = append(synced, k)
					}
				}
				for _, k := range synced {
					delete(informers, k)
				}
			}
		}
		tick.Stop()
		close(out)
	}()
	return out
}

type contextCh struct {
	ctx context.Context
	ch  chan store.BackendEvent
}

// Store offers store.Store2Backend interface through kubernetes custom resource definitions.
type Store struct {
	conf         *rest.Config
	ns           map[string]bool
	caches       map[string]cache.Store
	retryTimeout time.Duration

	mu  sync.Mutex
	chs []*contextCh
=======
// Store offers store.Store2Backend interface through kubernetes custom resource definitions.
type Store struct {
	conf     *rest.Config
	ns       map[string]bool
	caches   map[string]cache.Store
	watchCtx context.Context
	watchCh  chan store.BackendEvent
>>>>>>> 70e66eb9

	// They are used to inject testing interfaces.
	discoveryBuilder     func(conf *rest.Config) (discovery.DiscoveryInterface, error)
	listerWatcherBuilder func(conf *rest.Config) (listerWatcherBuilderInterface, error)
}

var _ store.Store2Backend = &Store{}

// Init implements store.Store2Backend interface.
func (s *Store) Init(ctx context.Context, kinds []string) error {
	scheme := runtime.NewScheme()
	kindsSet := map[string]bool{}
	for _, kind := range kinds {
		scheme.AddKnownTypeWithName(
			schema.GroupVersionKind{Group: apiGroup, Version: apiVersion, Kind: kind},
			&resource{},
		)
		scheme.AddKnownTypeWithName(
			schema.GroupVersionKind{Group: apiGroup, Version: apiVersion, Kind: kind + "List"},
			&resourceList{},
		)
		kindsSet[kind] = true
	}
	s.conf.NegotiatedSerializer = serializer.DirectCodecFactory{CodecFactory: serializer.NewCodecFactory(scheme)}
	d, err := s.discoveryBuilder(s.conf)
	if err != nil {
		return err
	}
	lwBuilder, err := s.listerWatcherBuilder(s.conf)
	if err != nil {
		return err
	}
	s.caches = make(map[string]cache.Store, len(kinds))
	crdCtx, cancel := context.WithTimeout(ctx, s.retryTimeout)
	defer cancel()
	retry := false
	informers := map[string]cache.SharedInformer{}
	for len(s.caches) < len(kinds) {
		if crdCtx.Err() != nil {
			// TODO: runs goroutines for remaining kinds.
			break
		}
		if retry && bool(glog.V(3)) {
			glog.Infof("Retrying to fetch config...")
		}
		resources, err := d.ServerResourcesForGroupVersion(apiGroupVersion)
		if err != nil {
			glog.V(3).Infof("Failed to obtain resources for CRD: %v", err)
			continue
		}
		for _, res := range resources.APIResources {
			if _, ok := s.caches[res.Kind]; ok {
				continue
			}
			if _, ok := kindsSet[res.Kind]; ok {
				cl := lwBuilder.build(res)
				informer := cache.NewSharedInformer(cl, nil, defaultResyncPeriod)
				s.caches[res.Kind] = informer.GetStore()
				informers[res.Kind] = informer
				informer.AddEventHandler(s)
				go informer.Run(ctx.Done())
			}
		}
	}
	if len(s.caches) > 0 {
		<-waitForSynced(ctx, informers)
	}
	return nil
}

// Watch implements store.Store2Backend interface.
func (s *Store) Watch(ctx context.Context) (<-chan store.BackendEvent, error) {
	s.watchCtx = ctx
	s.watchCh = make(chan store.BackendEvent)
	return s.watchCh, nil
}

// Get implements store.Store2Backend interface.
func (s *Store) Get(key store.Key) (map[string]interface{}, error) {
	c, ok := s.caches[key.Kind]
	if !ok {
		return nil, store.ErrNotFound
	}
	obj, exists, err := c.Get(&resource{ObjectMeta: metav1.ObjectMeta{Namespace: key.Namespace, Name: key.Name}})
	if err != nil {
		return nil, err
	}
	if !exists {
		return nil, store.ErrNotFound
	}
	r, ok := obj.(*resource)
	if !ok {
		return nil, fmt.Errorf("unrecognized response")
	}
	return r.Spec, nil
}

// List implements store.Store2Backend interface.
func (s *Store) List() map[store.Key]map[string]interface{} {
	result := map[store.Key]map[string]interface{}{}
	for kind, c := range s.caches {
		for _, obj := range c.List() {
			if res, ok := obj.(*resource); ok {
				if s.ns == nil || s.ns[res.Namespace] {
					key := store.Key{Kind: kind, Name: res.Name, Namespace: res.Namespace}
					result[key] = res.Spec
				}
			} else {
				glog.Errorf("Unrecognized object %+v", obj)
			}
		}
	}
	return result
}

func toEvent(t store.ChangeType, obj interface{}) (store.BackendEvent, error) {
	r, ok := obj.(*resource)
	if !ok {
		return store.BackendEvent{}, fmt.Errorf("unrecognized data %+v", obj)
	}
	return store.BackendEvent{
		Type:  t,
		Key:   store.Key{Kind: r.Kind, Namespace: r.Namespace, Name: r.Name},
		Value: r.Spec,
	}, nil
}

func (s *Store) dispatch(ev store.BackendEvent) {
	if s.watchCtx == nil {
		return
	}
	select {
	case <-s.watchCtx.Done():
	case s.watchCh <- ev:
	}
}

// OnAdd implements cache.ResourceEventHandler interface.
func (s *Store) OnAdd(obj interface{}) {
	if ev, err := toEvent(store.Update, obj); err != nil {
		glog.Errorf("Failed to process event: %v", err)
	} else {
		s.dispatch(ev)
	}
}

// OnUpdate implements cache.ResourceEventHandler interface.
func (s *Store) OnUpdate(oldObj, newObj interface{}) {
	if ev, err := toEvent(store.Update, newObj); err != nil {
		glog.Errorf("Failed to process event: %v", err)
	} else {
		s.dispatch(ev)
	}
}

// OnDelete implements cache.ResourceEventHandler interface.
func (s *Store) OnDelete(obj interface{}) {
	if ev, err := toEvent(store.Delete, obj); err != nil {
		glog.Errorf("Failed to process event: %v", err)
	} else {
		ev.Value = nil
		s.dispatch(ev)
	}
}<|MERGE_RESOLUTION|>--- conflicted
+++ resolved
@@ -60,7 +60,6 @@
 	build(res metav1.APIResource) cache.ListerWatcher
 }
 
-<<<<<<< HEAD
 func waitForSynced(ctx context.Context, informers map[string]cache.SharedInformer) <-chan struct{} {
 	out := make(chan struct{})
 	go func() {
@@ -88,29 +87,14 @@
 	return out
 }
 
-type contextCh struct {
-	ctx context.Context
-	ch  chan store.BackendEvent
-}
-
 // Store offers store.Store2Backend interface through kubernetes custom resource definitions.
 type Store struct {
 	conf         *rest.Config
 	ns           map[string]bool
 	caches       map[string]cache.Store
+	watchCtx     context.Context
+	watchCh      chan store.BackendEvent
 	retryTimeout time.Duration
-
-	mu  sync.Mutex
-	chs []*contextCh
-=======
-// Store offers store.Store2Backend interface through kubernetes custom resource definitions.
-type Store struct {
-	conf     *rest.Config
-	ns       map[string]bool
-	caches   map[string]cache.Store
-	watchCtx context.Context
-	watchCh  chan store.BackendEvent
->>>>>>> 70e66eb9
 
 	// They are used to inject testing interfaces.
 	discoveryBuilder     func(conf *rest.Config) (discovery.DiscoveryInterface, error)
