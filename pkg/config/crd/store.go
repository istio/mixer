--- conflicted
+++ resolved
@@ -18,11 +18,7 @@
 
 import (
 	"context"
-<<<<<<< HEAD
-	"fmt"
 	"sync"
-=======
->>>>>>> d850758a
 	"time"
 
 	"github.com/golang/glog"
@@ -105,7 +101,6 @@
 
 var _ store.Store2Backend = &Store{}
 
-<<<<<<< HEAD
 // checkAndCreateCaches checks the presence of custom resource definitions through the discovery API,
 // and then create caches through lwBUilder which is in kinds. It retries within the timeout duration.
 // If the timeout duration is 0, it waits forever (which should be done within a goroutine).
@@ -121,25 +116,6 @@
 		kindsSet[k] = true
 	}
 	informers = map[string]cache.SharedInformer{}
-=======
-// Init implements store.Store2Backend interface.
-func (s *Store) Init(ctx context.Context, kinds []string) error {
-	kindsSet := map[string]bool{}
-	for _, kind := range kinds {
-		kindsSet[kind] = true
-	}
-	d, err := s.discoveryBuilder(s.conf)
-	if err != nil {
-		return err
-	}
-	lwBuilder, err := s.listerWatcherBuilder(s.conf)
-	if err != nil {
-		return err
-	}
-	s.caches = make(map[string]cache.Store, len(kinds))
-	crdCtx, cancel := context.WithTimeout(ctx, s.retryTimeout)
-	defer cancel()
->>>>>>> d850758a
 	retry := false
 	retryCtx := ctx
 	if timeout > 0 {
@@ -187,18 +163,6 @@
 
 // Init implements store.Store2Backend interface.
 func (s *Store) Init(ctx context.Context, kinds []string) error {
-	scheme := runtime.NewScheme()
-	for _, kind := range kinds {
-		scheme.AddKnownTypeWithName(
-			schema.GroupVersionKind{Group: apiGroup, Version: apiVersion, Kind: kind},
-			&resource{},
-		)
-		scheme.AddKnownTypeWithName(
-			schema.GroupVersionKind{Group: apiGroup, Version: apiVersion, Kind: kind + "List"},
-			&resourceList{},
-		)
-	}
-	s.conf.NegotiatedSerializer = serializer.DirectCodecFactory{CodecFactory: serializer.NewCodecFactory(scheme)}
 	d, err := s.discoveryBuilder(s.conf)
 	if err != nil {
 		return err
