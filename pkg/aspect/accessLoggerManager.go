// Copyright 2017 Google Inc.
//
// Licensed under the Apache License, Version 2.0 (the "License");
// you may not use this file except in compliance with the License.
// You may obtain a copy of the License at
//
//     http://www.apache.org/licenses/LICENSE-2.0
//
// Unless required by applicable law or agreed to in writing, software
// distributed under the License is distributed on an "AS IS" BASIS,
// WITHOUT WARRANTIES OR CONDITIONS OF ANY KIND, either express or implied.
// See the License for the specific language governing permissions and
// limitations under the License.

package aspect

import (
	"bytes"
	"text/template"
	"time"

	"google.golang.org/genproto/googleapis/rpc/code"
	"istio.io/mixer/pkg/adapter"
	aconfig "istio.io/mixer/pkg/aspect/config"
	"istio.io/mixer/pkg/attribute"
	"istio.io/mixer/pkg/config"
	"istio.io/mixer/pkg/expr"
)

type (
	accessLoggerManager struct{}

	accessLoggerWrapper struct {
		logName   string
		inputs    map[string]string // map from param to expr
		aspect    adapter.AccessLoggerAspect
		attrNames []string
		template  *template.Template
	}
)

const (
	// TODO: revisit when well-known attributes are defined.
	commonLogFormat = `{{or (.originIp) "-"}} - {{or (.source_user) "-"}} ` +
		`[{{or (.timestamp.Format "02/Jan/2006:15:04:05 -0700") "-"}}] "{{or (.apiMethod) "-"}} ` +
		`{{or (.url) "-"}} {{or (.protocol) "-"}}" {{or (.responseCode) "-"}} {{or (.responseSize) "-"}}`
	// TODO: revisit when well-known attributes are defined.
	combinedLogFormat = commonLogFormat + ` "{{or (.referer) "-"}}" "{{or (.user_agent) "-"}}"`
)

var (
	// TODO: revisit when well-known attributes are defined
	commonLogAttributes = []string{"originIp", "source_user", "timestamp", "apiMethod", "url", "protocol", "responseCode", "responseSize"}
	// TODO: revisit when well-known attributes are defined
	combinedLogAttributes = append(commonLogAttributes, "referer", "user_agent")
)

// NewAccessLoggerManager returns an instance of the accessLogger aspect manager.
func NewAccessLoggerManager() Manager {
	return accessLoggerManager{}
}

func (m accessLoggerManager) NewAspect(c *config.Combined, a adapter.Builder, env adapter.Env) (Wrapper, error) {
	var aspect adapter.AccessLoggerAspect
	var err error
	var tmpl *template.Template

	logCfg := c.Aspect.Params.(*aconfig.AccessLoggerParams)
	logName := logCfg.LogName
	logFormat := logCfg.LogFormat
	var attrNames []string
	var templateStr string
	switch logFormat {
	case aconfig.AccessLoggerParams_COMMON:
		attrNames = commonLogAttributes
		templateStr = commonLogFormat
	case aconfig.AccessLoggerParams_COMBINED:
		attrNames = combinedLogAttributes
		templateStr = combinedLogFormat
	case aconfig.AccessLoggerParams_CUSTOM:
		fallthrough
	default:
		templateStr = logCfg.CustomLogTemplate
		attrNames = logCfg.Attributes
	}

	// should never result in error, as this should fail ValidateConfig()
	if tmpl, err = template.New("accessLoggerTemplate").Parse(templateStr); err != nil {
		return nil, err
	}

	if aspect, err = a.(adapter.AccessLoggerBuilder).NewAccessLogger(env, c.Builder.Params.(adapter.AspectConfig)); err != nil {
		return nil, err
	}

	return &accessLoggerWrapper{
		logName,
		c.Aspect.GetInputs(),
		aspect,
		attrNames,
		tmpl,
	}, nil
}

func (accessLoggerManager) Kind() string { return "istio/accessLogger" }
func (accessLoggerManager) DefaultConfig() adapter.AspectConfig {
	return &aconfig.AccessLoggerParams{
		LogName:   "access_log",
		LogFormat: aconfig.AccessLoggerParams_COMMON,
		// WARNING: we cannot set default attributes here, based on
		// the params -> proto merge logic. These will override
		// all other values. This should be mitigated by the move
		// away from structpb-based config merging.
	}
}

func (accessLoggerManager) ValidateConfig(c adapter.AspectConfig) (ce *adapter.ConfigErrors) {
	cfg := c.(*aconfig.AccessLoggerParams)
	if cfg.LogFormat != aconfig.AccessLoggerParams_CUSTOM {
		return nil
	}
	tmplStr := cfg.CustomLogTemplate
	if _, err := template.New("test").Parse(tmplStr); err != nil {
		return ce.Appendf("CustomLogTemplate", "could not parse template string: %v", err)
	}
	return nil
}

func (e *accessLoggerWrapper) Close() error {
	return e.aspect.Close()
}

func (e *accessLoggerWrapper) Execute(attrs attribute.Bag, mapper expr.Evaluator) (*Output, error) {
	// TODO: would be nice if we could use a mutable.Bag here and could pass it around
	// labels holds the generated attributes from mapper
	labels := make(map[string]interface{})
	for attr, expr := range e.inputs {
		if val, err := mapper.Eval(expr, attrs); err == nil {
			labels[attr] = val
		}
		// TODO: throw error on failed mapping?
	}

<<<<<<< HEAD
	// TODO: better way to ensure timestamp is available if not supplied
	// in Report() requests.
	if _, found := labels["timestamp"]; !found {
		labels["timestamp"] = time.Now()
	}

	entry := adapter.AccessLogEntry{
=======
	entry := adapter.LogEntry{
>>>>>>> 6ff36f60
		LogName: e.logName,
		Labels:  make(map[string]interface{}),
	}

	for _, a := range e.attrNames {
		if val, ok := labels[a]; ok {
			entry.Labels[a] = val
			continue
		}
		if val, found := attribute.Value(attrs, a); found {
			entry.Labels[a] = val
		}

		// TODO: do we want to error for attributes that cannot
		// be found?
	}

	if len(entry.Labels) == 0 {
		// don't write empty access logs
		return &Output{Code: code.Code_OK}, nil
	}

	buf := new(bytes.Buffer)
	if err := e.template.Execute(buf, entry.Labels); err != nil {
		return nil, err
	}
	entry.TextPayload = buf.String()
	if err := e.aspect.LogAccess([]adapter.LogEntry{entry}); err != nil {
		return nil, err
	}
	return &Output{Code: code.Code_OK}, nil
}<|MERGE_RESOLUTION|>--- conflicted
+++ resolved
@@ -141,17 +141,13 @@
 		// TODO: throw error on failed mapping?
 	}
 
-<<<<<<< HEAD
 	// TODO: better way to ensure timestamp is available if not supplied
 	// in Report() requests.
 	if _, found := labels["timestamp"]; !found {
 		labels["timestamp"] = time.Now()
 	}
 
-	entry := adapter.AccessLogEntry{
-=======
 	entry := adapter.LogEntry{
->>>>>>> 6ff36f60
 		LogName: e.logName,
 		Labels:  make(map[string]interface{}),
 	}
