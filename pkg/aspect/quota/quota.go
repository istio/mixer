--- conflicted
+++ resolved
@@ -41,11 +41,7 @@
 
 		// NewQuota returns a new quota implementation, based on the
 		// supplied Aspect configuration for the backend.
-<<<<<<< HEAD
-		NewQuota(env aspect.Env, config proto.Message) (Aspect, error)
-=======
-		NewAspect(env aspect.Env, c aspect.Config) (Aspect, error)
->>>>>>> 00eb0720
+		NewQuota(env aspect.Env, c aspect.Config) (Aspect, error)
 	}
 
 	// Args supplies the arguments for quota operations.
