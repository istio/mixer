// Copyright 2017 Google Inc.
//
// Licensed under the Apache License, Version 2.0 (the "License");
// you may not use this file except in compliance with the License.
// You may obtain a copy of the License at
//
//     http://www.apache.org/licenses/LICENSE-2.0
//
// Unless required by applicable law or agreed to in writing, software
// distributed under the License is distributed on an "AS IS" BASIS,
// WITHOUT WARRANTIES OR CONDITIONS OF ANY KIND, either express or implied.
// See the License for the specific language governing permissions and
// limitations under the License.

// Package metrics defines a metrics aspect for the mixer. The metrics aspect
// will be used by the mixer to enable backend systems to record and report
// values relevant to services.
package metrics

import (
	"errors"
	"time"

	"istio.io/mixer/pkg/aspect"
)

const (
	// GAUGE is used to record instantaneous (non-cumulative) measurement
	GAUGE Kind = iota
	// COUNTER is used to record increasing cumulative values.
	COUNTER
)

type (
	// Aspect is the interface for adapters that will handle metrics
	// reporting within the mixer.
	Aspect interface {
		aspect.Aspect

		// Record directs a backend adapter to record the list of values
		// that have been generated from Report() calls.
		Record([]Value) error
	}

	// Value holds a single metric value that will be generated through
	// a Report() call to the mixer. It is synthesized by the mixer, based
	// on mixer config and the attributes passed to Report().
	Value struct {
		// Name is the canonical name for the metric for which this
		// value is being reported.
		Name string
		// Kind provides type information on the metric itself
		Kind Kind // TODO: will this be needed? Will adapters get descriptors ahead of time?
		// Labels provide metadata about the metric value. They are
		// generated from the set of attributes provided by Report().
		Labels map[string]interface{}
		// StartTime marks the beginning of the period for which the
		// metric value is being reported. For instantaneous metrics,
		// StartTime records the relevant instant.
		StartTime time.Time
		// EndTime marks the end of the period for which the metric
		// value is being reported. For instantaneous metrics, EndTime
		// will be set to the same value as StartTime.
		EndTime time.Time

		metricValue interface{}
	}

	// Kind defines the set of known metrics types that can be generated
	// by istio.
	Kind int

	// Adapter is the interface for building Aspect instances for mixer
	// metrics backends.
	Adapter interface {
		aspect.Adapter

		// NewMetrics returns a new quota implementation, based on the
		// supplied Aspect configuration for the backend.
<<<<<<< HEAD
		NewMetrics(env aspect.Env, config proto.Message) (Aspect, error)
=======
		NewAspect(env aspect.Env, config aspect.Config) (Aspect, error)
>>>>>>> 00eb0720
	}
)

// String returns the string-valued metric value for a metrics.Value.
func (v Value) String() (string, error) {
	if v, ok := v.metricValue.(string); ok {
		return v, nil
	}
	return "", errors.New("metric value is not a string")
}

// Bool returns the boolean metric value for a metrics.Value.
func (v Value) Bool() (bool, error) {
	if v, ok := v.metricValue.(bool); ok {
		return v, nil
	}
	return false, errors.New("metric value is not a boolean")
}

// Int64 returns the int64-valued metric value for a metrics.Value.
func (v Value) Int64() (int64, error) {
	if v, ok := v.metricValue.(int64); ok {
		return v, nil
	}
	return 0, errors.New("metric value is not an int64")
}

// Float64 returns the float64-valued metric value for a metrics.Value.
func (v Value) Float64() (float64, error) {
	if v, ok := v.metricValue.(float64); ok {
		return v, nil
	}
	return 0, errors.New("metric value is not a float64")
}<|MERGE_RESOLUTION|>--- conflicted
+++ resolved
@@ -77,11 +77,7 @@
 
 		// NewMetrics returns a new quota implementation, based on the
 		// supplied Aspect configuration for the backend.
-<<<<<<< HEAD
-		NewMetrics(env aspect.Env, config proto.Message) (Aspect, error)
-=======
-		NewAspect(env aspect.Env, config aspect.Config) (Aspect, error)
->>>>>>> 00eb0720
+		NewMetrics(env aspect.Env, config aspect.Config) (Aspect, error)
 	}
 )
 
