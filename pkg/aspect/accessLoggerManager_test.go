// Copyright 2017 Google Inc.
//
// Licensed under the Apache License, Version 2.0 (the "License");
// you may not use this file except in compliance with the License.
// You may obtain a copy of the License at
//
//     http://www.apache.org/licenses/LICENSE-2.0
//
// Unless required by applicable law or agreed to in writing, software
// distributed under the License is distributed on an "AS IS" BASIS,
// WITHOUT WARRANTIES OR CONDITIONS OF ANY KIND, either express or implied.
// See the License for the specific language governing permissions and
// limitations under the License.

package aspect

import (
	"reflect"
	"testing"
	"text/template"

	"github.com/golang/protobuf/ptypes/empty"
	"github.com/golang/protobuf/ptypes/struct"

	"istio.io/mixer/pkg/adapter"
	aconfig "istio.io/mixer/pkg/aspect/config"
	"istio.io/mixer/pkg/aspect/test"
	"istio.io/mixer/pkg/attribute"
	"istio.io/mixer/pkg/config"
	configpb "istio.io/mixer/pkg/config/proto"
	"istio.io/mixer/pkg/expr"
)

func TestNewAccessLoggerManager(t *testing.T) {
	m := NewAccessLoggerManager()
	if m.Kind() != "istio/accessLogger" {
		t.Errorf("Wrong kind of adapter; got %s, want %s", m.Kind(), "istio/accessLogger")
	}
}

func TestAccessLoggerManager_NewAspect(t *testing.T) {
	tl := &test.Logger{}

	dc := accessLoggerManager{}.DefaultConfig()
	commonExec := &accessLoggerWrapper{
		logName:   "access_log",
		aspect:    tl,
		inputs:    map[string]string{},
		attrNames: commonLogAttributes,
	}

	combinedExec := &accessLoggerWrapper{
		logName:   "combined_access_log",
		aspect:    tl,
		inputs:    map[string]string{},
		attrNames: combinedLogAttributes,
	}

	customExec := &accessLoggerWrapper{
		logName: "custom_access_log",
		aspect:  tl,
		inputs:  map[string]string{},
		// TODO: cannot test overriding of attributes at the moment.
		//attrNames: []string{"test", "other"},
	}

	combinedStruct := &aconfig.AccessLoggerParams{
		LogName:   "combined_access_log",
		LogFormat: aconfig.AccessLoggerParams_COMBINED,
	}

	customStruct := &aconfig.AccessLoggerParams{
		LogName:           "custom_access_log",
		LogFormat:         aconfig.AccessLoggerParams_CUSTOM,
		CustomLogTemplate: "{{.test}}",
	}

	newAspectShouldSucceed := []struct {
		name       string
		defaultCfg adapter.AspectConfig
		params     interface{}
		want       *accessLoggerWrapper
	}{
		{"empty", &aconfig.AccessLoggerParams{}, dc, commonExec},
		{"combined", &aconfig.AccessLoggerParams{}, combinedStruct, combinedExec},
		{"custom", &aconfig.AccessLoggerParams{}, customStruct, customExec},
	}

	m := NewAccessLoggerManager()

	for _, v := range newAspectShouldSucceed {
		c := config.Combined{
			Builder: &configpb.Adapter{Params: &empty.Empty{}},
			Aspect:  &configpb.Aspect{Params: v.params, Inputs: map[string]string{}},
		}
		asp, err := m.NewAspect(&c, tl, test.Env{})
		if err != nil {
			t.Errorf("NewAspect(): should not have received error for %s (%v)", v.name, err)
		}
		got := asp.(*accessLoggerWrapper)
		got.template = nil // ignore template values in equality comp
		if !reflect.DeepEqual(got, v.want) {
			t.Errorf("NewAspect() => [%s]\ngot: %v (%T)\nwant: %v (%T)", v.name, got, got, v.want, v.want)
		}
	}
}

func TestAccessLoggerManager_NewAspectFailures(t *testing.T) {
	defaultCfg := &config.Combined{
		Builder: &configpb.Adapter{Params: &empty.Empty{}},
		Aspect:  &configpb.Aspect{Params: &aconfig.AccessLoggerParams{}},
	}

	badTemplate := "{{{{}}"
	badTemplateCfg := &config.Combined{
		Builder: &configpb.Adapter{Params: &empty.Empty{}},
		Aspect: &configpb.Aspect{Params: &aconfig.AccessLoggerParams{
			LogName:           "custom_access_log",
			LogFormat:         aconfig.AccessLoggerParams_CUSTOM,
			CustomLogTemplate: badTemplate,
		}},
	}

	errLogger := &test.Logger{DefaultCfg: &structpb.Struct{}, ErrOnNewAspect: true}
	okLogger := &test.Logger{DefaultCfg: &structpb.Struct{}}

	failureCases := []struct {
		name  string
		cfg   *config.Combined
		adptr adapter.Builder
	}{
		{"errorLogger", defaultCfg, errLogger},
		{"badTemplateCfg", badTemplateCfg, okLogger},
	}

	m := NewAccessLoggerManager()
	for _, v := range failureCases {
		if _, err := m.NewAspect(v.cfg, v.adptr, test.Env{}); err == nil {
			t.Errorf("NewAspect()[%s]: expected error for bad adapter (%T)", v.name, v.adptr)
		}
	}
}

func TestAccessLoggerManager_ValidateConfig(t *testing.T) {
	configs := []adapter.AspectConfig{
		&aconfig.AccessLoggerParams{},
		&aconfig.AccessLoggerParams{LogName: "test"},
		&aconfig.AccessLoggerParams{LogName: "test", Attributes: []string{"test", "good"}},
		&aconfig.AccessLoggerParams{LogFormat: aconfig.AccessLoggerParams_COMBINED},
		&aconfig.AccessLoggerParams{LogFormat: aconfig.AccessLoggerParams_CUSTOM, CustomLogTemplate: "{{.test}}"},
	}

	m := NewAccessLoggerManager()
	for _, v := range configs {
		if err := m.ValidateConfig(v); err != nil {
			t.Errorf("ValidateConfig(%v) => unexpected error: %v", v, err)
		}
	}
}

func TestAccessLoggerManager_ValidateConfigFailures(t *testing.T) {
	configs := []adapter.AspectConfig{
		&aconfig.AccessLoggerParams{LogFormat: aconfig.AccessLoggerParams_CUSTOM, CustomLogTemplate: "{{.test"},
	}

	m := NewAccessLoggerManager()
	for _, v := range configs {
		if err := m.ValidateConfig(v); err == nil {
			t.Errorf("ValidateConfig(%v): expected error", v)
		}
	}
}

func TestAccessLoggerWrapper_Execute(t *testing.T) {
	tmpl, _ := template.New("test").Parse("{{.test}}")

	commonExec := &accessLoggerWrapper{
		logName:   "access_log",
		inputs:    map[string]string{},
		attrNames: commonLogAttributes,
		template:  tmpl,
	}

	commonExecWithInputs := &accessLoggerWrapper{
		logName: "access_log",
		inputs: map[string]string{
			"test":     "testExpr",
			"originIp": "127.0.0.1",
		},
		attrNames: commonLogAttributes,
		template:  tmpl,
	}

<<<<<<< HEAD
	customEmpty := &accessLoggerWrapper{
		logName:   "empty_log",
		inputs:    map[string]string{},
		attrNames: []string{},
		template:  tmpl,
	}

	emptyEntry := adapter.AccessLogEntry{LogName: "access_log", Log: "<no value>", Labels: map[string]interface{}{}}
	sourceEntry := adapter.AccessLogEntry{LogName: "access_log", Log: "<no value>", Labels: map[string]interface{}{"originIp": "127.0.0.1"}}
=======
	emptyEntry := adapter.LogEntry{LogName: "access_log", TextPayload: "<no value>", Labels: map[string]interface{}{}}
	sourceEntry := adapter.LogEntry{LogName: "access_log", TextPayload: "<no value>", Labels: map[string]interface{}{"source_ip": "127.0.0.1"}}
>>>>>>> 6ff36f60

	tests := []struct {
		name        string
		exec        *accessLoggerWrapper
		bag         attribute.Bag
		mapper      expr.Evaluator
		wantEntries []adapter.LogEntry
	}{
<<<<<<< HEAD
		{"empty bag with defaults", commonExec, &test.Bag{}, &test.Evaluator{}, []adapter.AccessLogEntry{emptyEntry}},
		{"attrs in bag", commonExec, &test.Bag{Strs: map[string]string{"originIp": "127.0.0.1"}}, &test.Evaluator{}, []adapter.AccessLogEntry{sourceEntry}},
		{"attrs from inputs", commonExecWithInputs, &test.Bag{}, &test.Evaluator{}, []adapter.AccessLogEntry{sourceEntry}},
		{"custom - no attrs", customEmpty, &test.Bag{}, &test.Evaluator{}, nil},
=======
		{"empty bag with defaults", commonExec, &test.Bag{}, &test.Evaluator{}, []adapter.LogEntry{emptyEntry}},
		{"attrs in bag", commonExec, &test.Bag{Strs: map[string]string{"source_ip": "127.0.0.1"}}, &test.Evaluator{}, []adapter.LogEntry{sourceEntry}},
		{"attrs from inputs", commonExecWithInputs, &test.Bag{}, &test.Evaluator{}, []adapter.LogEntry{sourceEntry}},
>>>>>>> 6ff36f60
	}

	for _, v := range tests {
		l := &test.Logger{}
		v.exec.aspect = l

		if _, err := v.exec.Execute(v.bag, v.mapper); err != nil {
			t.Errorf("Execute(): should not have received error for %s (%v)", v.name, err)
		}
		if l.EntryCount != len(v.wantEntries) {
			t.Errorf("Execute(): got %d entries, wanted %d for %s", l.EntryCount, len(v.wantEntries), v.name)
		}

		// don't compare timestamps here (not important to test)
		for _, e := range l.AccessLogs {
			delete(e.Labels, "timestamp")
		}

		if !reflect.DeepEqual(l.AccessLogs, v.wantEntries) {
			t.Errorf("Execute(): got %v, wanted %v for %s", l.AccessLogs, v.wantEntries, v.name)
		}
	}
}

func TestAccessLoggerWrapper_ExecuteFailures(t *testing.T) {
	tmpl, _ := template.New("test").Parse("{{.test}}")

	logErrExec := &accessLoggerWrapper{
		logName:   "access_log",
		inputs:    map[string]string{},
		attrNames: commonLogAttributes,
		template:  tmpl,
		aspect:    &test.Logger{ErrOnLog: true},
	}

	tests := []struct {
		name   string
		exec   *accessLoggerWrapper
		bag    attribute.Bag
		mapper expr.Evaluator
	}{
		{"LogAccess() error", logErrExec, &test.Bag{}, &test.Evaluator{}},
	}

	for _, v := range tests {
		if _, err := v.exec.Execute(v.bag, v.mapper); err == nil {
			t.Errorf("Execute(): expected error for %s", v.name)
		}
	}
}

func TestAccessLoggerWrapper_Close(t *testing.T) {
	aw := &accessLoggerWrapper{
		aspect: &test.Logger{ErrOnLog: true},
	}
	if err := aw.Close(); err != nil {
		t.Errorf("Close() should not return error: got %v", err)
	}
}<|MERGE_RESOLUTION|>--- conflicted
+++ resolved
@@ -191,7 +191,6 @@
 		template:  tmpl,
 	}
 
-<<<<<<< HEAD
 	customEmpty := &accessLoggerWrapper{
 		logName:   "empty_log",
 		inputs:    map[string]string{},
@@ -199,12 +198,8 @@
 		template:  tmpl,
 	}
 
-	emptyEntry := adapter.AccessLogEntry{LogName: "access_log", Log: "<no value>", Labels: map[string]interface{}{}}
-	sourceEntry := adapter.AccessLogEntry{LogName: "access_log", Log: "<no value>", Labels: map[string]interface{}{"originIp": "127.0.0.1"}}
-=======
-	emptyEntry := adapter.LogEntry{LogName: "access_log", TextPayload: "<no value>", Labels: map[string]interface{}{}}
-	sourceEntry := adapter.LogEntry{LogName: "access_log", TextPayload: "<no value>", Labels: map[string]interface{}{"source_ip": "127.0.0.1"}}
->>>>>>> 6ff36f60
+	emptyEntry := adapter.LogEntry{LogName: "access_log", Log: "<no value>", Labels: map[string]interface{}{}}
+	sourceEntry := adapter.LogEntry{LogName: "access_log", Log: "<no value>", Labels: map[string]interface{}{"originIp": "127.0.0.1"}}
 
 	tests := []struct {
 		name        string
@@ -213,16 +208,11 @@
 		mapper      expr.Evaluator
 		wantEntries []adapter.LogEntry
 	}{
-<<<<<<< HEAD
-		{"empty bag with defaults", commonExec, &test.Bag{}, &test.Evaluator{}, []adapter.AccessLogEntry{emptyEntry}},
-		{"attrs in bag", commonExec, &test.Bag{Strs: map[string]string{"originIp": "127.0.0.1"}}, &test.Evaluator{}, []adapter.AccessLogEntry{sourceEntry}},
-		{"attrs from inputs", commonExecWithInputs, &test.Bag{}, &test.Evaluator{}, []adapter.AccessLogEntry{sourceEntry}},
+
+		{"empty bag with defaults", commonExec, &test.Bag{}, &test.Evaluator{}, []adapter.LogEntry{emptyEntry}},
+		{"attrs in bag", commonExec, &test.Bag{Strs: map[string]string{"originIp": "127.0.0.1"}}, &test.Evaluator{}, []adapter.LogEntry{sourceEntry}},
+		{"attrs from inputs", commonExecWithInputs, &test.Bag{}, &test.Evaluator{}, []adapter.LogEntry{sourceEntry}},
 		{"custom - no attrs", customEmpty, &test.Bag{}, &test.Evaluator{}, nil},
-=======
-		{"empty bag with defaults", commonExec, &test.Bag{}, &test.Evaluator{}, []adapter.LogEntry{emptyEntry}},
-		{"attrs in bag", commonExec, &test.Bag{Strs: map[string]string{"source_ip": "127.0.0.1"}}, &test.Evaluator{}, []adapter.LogEntry{sourceEntry}},
-		{"attrs from inputs", commonExecWithInputs, &test.Bag{}, &test.Evaluator{}, []adapter.LogEntry{sourceEntry}},
->>>>>>> 6ff36f60
 	}
 
 	for _, v := range tests {
