--- conflicted
+++ resolved
@@ -30,12 +30,8 @@
 	// Adapter builds the DenyChecker Aspect
 	Adapter interface {
 		aspect.Adapter
-<<<<<<< HEAD
+
 		// NewDenyChecker returns a new DenyChecker
-		NewDenyChecker(env aspect.Env, cfg proto.Message) (Aspect, error)
-=======
-		// NewAspect returns a new DenyChecker
-		NewAspect(env aspect.Env, c aspect.Config) (Aspect, error)
->>>>>>> 00eb0720
+		NewDenyChecker(env aspect.Env, c aspect.Config) (Aspect, error)
 	}
 )