--- conflicted
+++ resolved
@@ -44,17 +44,11 @@
 func (a *adapter) Description() string {
 	return "Writes structured log entries to a standard I/O stream"
 }
-<<<<<<< HEAD
-func (a *adapter) DefaultConfig() proto.Message                               { return &config.Params{} }
-func (a *adapter) Close() error                                               { return nil }
-func (a *adapter) ValidateConfig(cfg proto.Message) (ce *aspect.ConfigErrors) { return nil }
-func (a *adapter) NewLogger(env aspect.Env, cfg proto.Message) (logger.Aspect, error) {
-=======
 func (a *adapter) DefaultConfig() aspect.Config                             { return &config.Params{} }
 func (a *adapter) Close() error                                             { return nil }
 func (a *adapter) ValidateConfig(c aspect.Config) (ce *aspect.ConfigErrors) { return nil }
-func (a *adapter) NewAspect(env aspect.Env, cfg aspect.Config) (logger.Aspect, error) {
->>>>>>> 00eb0720
+
+func (a *adapter) NewLogger(env aspect.Env, cfg aspect.Config) (logger.Aspect, error) {
 	c := cfg.(*config.Params)
 
 	w := os.Stderr
@@ -64,7 +58,9 @@
 
 	return &aspectImpl{w}, nil
 }
+
 func (a *aspectImpl) Close() error { return nil }
+
 func (a *aspectImpl) Log(entries []logger.Entry) error {
 	var errors *me.Error
 	for _, entry := range entries {
