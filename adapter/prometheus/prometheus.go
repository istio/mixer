// Copyright 2017 Google Inc.
//
// Licensed under the Apache License, Version 2.0 (the "License");
// you may not use this file except in compliance with the License.
// You may obtain a copy of the License at
//
//     http://www.apache.org/licenses/LICENSE-2.0
//
// Unless required by applicable law or agreed to in writing, software
// distributed under the License is distributed on an "AS IS" BASIS,
// WITHOUT WARRANTIES OR CONDITIONS OF ANY KIND, either express or implied.
// See the License for the specific language governing permissions and
// limitations under the License.

// Package prometheus publishes metric values collected by the mixer for
// ingestion by prometheus.
package prometheus

import (
	"fmt"
	"sync"

	"istio.io/mixer/adapter/prometheus/config"
	"istio.io/mixer/pkg/adapter"
)

type (
	factory struct {
		adapter.DefaultBuilder

		srv  server
		once sync.Once
	}

	prom struct{}
)

var (
	name = "prometheus"
	desc = "Publishes prometheus metrics"
	conf = &config.Params{}
)

// Register records the builders exposed by this adapter.
func Register(r adapter.Registrar) {
	r.RegisterMetricsBuilder(newFactory())
}

func newFactory() *factory {
	return &factory{adapter.NewDefaultBuilder(name, desc, conf), newServer(defaultAddr), sync.Once{}}
}

func (f *factory) Close() error {
	return f.srv.Close()
}

<<<<<<< HEAD
func (f *factory) NewMetrics(env adapter.Env, cfg adapter.AspectConfig, metrics []adapter.MetricDefinition) (adapter.MetricsAspect, error) {

=======
func (f *factory) NewMetricsAspect(env adapter.Env, cfg adapter.AspectConfig, metrics []adapter.MetricDefinition) (adapter.MetricsAspect, error) {
>>>>>>> 008d996b
	var serverErr error
	f.once.Do(func() { serverErr = f.srv.Start(env.Logger()) })
	if serverErr != nil {
		return nil, fmt.Errorf("could not start prometheus server: %v", serverErr)
	}

	return &prom{}, nil
}

func (*prom) Record([]adapter.Value) error {
	return nil
}

func (*prom) Close() error { return nil }<|MERGE_RESOLUTION|>--- conflicted
+++ resolved
@@ -54,12 +54,7 @@
 	return f.srv.Close()
 }
 
-<<<<<<< HEAD
-func (f *factory) NewMetrics(env adapter.Env, cfg adapter.AspectConfig, metrics []adapter.MetricDefinition) (adapter.MetricsAspect, error) {
-
-=======
 func (f *factory) NewMetricsAspect(env adapter.Env, cfg adapter.AspectConfig, metrics []adapter.MetricDefinition) (adapter.MetricsAspect, error) {
->>>>>>> 008d996b
 	var serverErr error
 	f.once.Do(func() { serverErr = f.srv.Start(env.Logger()) })
 	if serverErr != nil {
