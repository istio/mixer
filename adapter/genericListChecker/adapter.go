--- conflicted
+++ resolved
@@ -36,11 +36,6 @@
 func (a *adapterState) ValidateConfig(c aspect.Config) (ce *aspect.ConfigErrors) { return }
 func (a *adapterState) DefaultConfig() aspect.Config                             { return &config.Params{} }
 
-<<<<<<< HEAD
-func (a *adapterState) NewListChecker(env aspect.Env, cfg proto.Message) (listChecker.Aspect, error) {
-	return newAspect(cfg.(*config.Params))
-=======
-func (a *adapterState) NewAspect(env aspect.Env, c aspect.Config) (listChecker.Aspect, error) {
+func (a *adapterState) NewListChecker(env aspect.Env, c aspect.Config) (listChecker.Aspect, error) {
 	return newAspect(c.(*config.Params))
->>>>>>> 00eb0720
 }