package(default_visibility = ["//visibility:public"])

load("@io_bazel_rules_go//go:def.bzl", "go_library")

go_library(
    name = "go_default_library",
    srcs = [
        "inventory.go",
    ],
    deps = [
        "//adapter/denyChecker:go_default_library",
        "//adapter/genericListChecker:go_default_library",
        "//adapter/ipListChecker:go_default_library",
<<<<<<< HEAD
        "//adapter/prometheus:go_default_library",
=======
        "//adapter/memQuota:go_default_library",
>>>>>>> 82d37519
        "//adapter/stdioLogger:go_default_library",
        "//pkg/adapter:go_default_library",
    ],
)<|MERGE_RESOLUTION|>--- conflicted
+++ resolved
@@ -11,11 +11,8 @@
         "//adapter/denyChecker:go_default_library",
         "//adapter/genericListChecker:go_default_library",
         "//adapter/ipListChecker:go_default_library",
-<<<<<<< HEAD
+        "//adapter/memQuota:go_default_library",
         "//adapter/prometheus:go_default_library",
-=======
-        "//adapter/memQuota:go_default_library",
->>>>>>> 82d37519
         "//adapter/stdioLogger:go_default_library",
         "//pkg/adapter:go_default_library",
     ],
