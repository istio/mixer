--- conflicted
+++ resolved
@@ -42,27 +42,6 @@
 	return &pb.Config{&status.Status{Code: int32(code.Code_FAILED_PRECONDITION)}}
 }
 
-<<<<<<< HEAD
-func (a *adapterState) ValidateConfig(cfg proto.Message) (err error) {
-	_, ok := cfg.(*pb.Config)
-	if !ok {
-		return fmt.Errorf("Invalid message type %#v", cfg)
-	}
-	return nil
-}
-
-func (a *adapterState) Close() error {
-	return nil
-}
-
-func (a *adapterState) NewAspect(cfg proto.Message) (denyChecker.Aspect, error) {
-	if err := a.ValidateConfig(cfg); err != nil {
-		return nil, err
-	}
-
-	return newAspect(cfg.(*pb.Config))
-=======
 func (a *adapterState) NewAspect(cfg proto.Message) (denyChecker.Aspect, error) {
 	return newAspect(cfg.(*Config))
->>>>>>> ec9f968c
 }