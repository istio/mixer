package(default_visibility = ["//visibility:public"])

load("@io_bazel_rules_go//go:def.bzl", "go_library", "go_test")

go_library(
    name = "go_default_library",
    srcs = [
        "cache.go",
        "kubernetes.go",
    ],
    visibility = ["//visibility:public"],
    deps = [
        "//adapter/kubernetes/config:go_default_library",
        "//pkg/adapter:go_default_library",
        "@io_k8s_api//core/v1:go_default_library",
        "@io_k8s_apimachinery//pkg/apis/meta/v1:go_default_library",
        "@io_k8s_apimachinery//pkg/runtime:go_default_library",
        "@io_k8s_apimachinery//pkg/watch:go_default_library",
        "@io_k8s_client_go//kubernetes:go_default_library",
<<<<<<< HEAD
=======
        "@io_k8s_client_go//pkg/api/v1:go_default_library",
        "@io_k8s_client_go//pkg/runtime:go_default_library",
        "@io_k8s_client_go//pkg/watch:go_default_library",
>>>>>>> 55277210
        "@io_k8s_client_go//rest:go_default_library",
        "@io_k8s_client_go//tools/cache:go_default_library",
        "@io_k8s_client_go//tools/clientcmd:go_default_library",
    ],
)

go_test(
    name = "go_default_test",
    size = "small",
    srcs = [
        "cache_test.go",
        "kubernetes_test.go",
    ],
    library = ":go_default_library",
    deps = [
        "//adapter/kubernetes/config:go_default_library",
        "//pkg/adapter:go_default_library",
        "//pkg/adapter/test:go_default_library",
        "@io_k8s_client_go//pkg/api/v1:go_default_library",
        "@io_k8s_client_go//tools/cache:go_default_library",
    ],
)<|MERGE_RESOLUTION|>--- conflicted
+++ resolved
@@ -17,12 +17,6 @@
         "@io_k8s_apimachinery//pkg/runtime:go_default_library",
         "@io_k8s_apimachinery//pkg/watch:go_default_library",
         "@io_k8s_client_go//kubernetes:go_default_library",
-<<<<<<< HEAD
-=======
-        "@io_k8s_client_go//pkg/api/v1:go_default_library",
-        "@io_k8s_client_go//pkg/runtime:go_default_library",
-        "@io_k8s_client_go//pkg/watch:go_default_library",
->>>>>>> 55277210
         "@io_k8s_client_go//rest:go_default_library",
         "@io_k8s_client_go//tools/cache:go_default_library",
         "@io_k8s_client_go//tools/clientcmd:go_default_library",
@@ -41,7 +35,8 @@
         "//adapter/kubernetes/config:go_default_library",
         "//pkg/adapter:go_default_library",
         "//pkg/adapter/test:go_default_library",
-        "@io_k8s_client_go//pkg/api/v1:go_default_library",
+        "@io_k8s_api//core/v1:go_default_library",
+        "@io_k8s_apimachinery//pkg/apis/meta/v1:go_default_library",
         "@io_k8s_client_go//tools/cache:go_default_library",
     ],
 )