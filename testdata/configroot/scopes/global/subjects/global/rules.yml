--- conflicted
+++ resolved
@@ -25,8 +25,5 @@
         destination.name: targetPodName
         destination.namespace: targetNamespace
         destination.service: targetService
-<<<<<<< HEAD
         destination.serviceAccount: targetServiceAccountName
-=======
-        destination.serviceAccount: targetServiceAccountName
->>>>>>> 09b72841
+        